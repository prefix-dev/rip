[package]
name = "rip"
version.workspace = true
edition.workspace = true
authors = ["Bas Zalmstra <zalmstra.bas@gmail.com>", "Tim de Jager <tdejager89@gmail.com>"]
description = "Implementation of resolvo for use with rattler_installs_packages"
categories.workspace = true
homepage.workspace = true
repository.workspace = true
license.workspace = true
readme.workspace = true

<<<<<<< HEAD
# See more keys and their definitions at https://doc.rust-lang.org/cargo/reference/manifest.html

[dependencies]
clap = { version = "4.3.23", features = ["derive"] }
dirs = "5.0.1"
indexmap = "2.0.0"
=======
[features]
default = ["native-tls"]
native-tls = ['reqwest/native-tls', 'rattler_installs_packages/native-tls']
rustls-tls = ['reqwest/rustls-tls', 'rattler_installs_packages/rustls-tls']

[dependencies]
clap = { version = "4.4.5", features = ["derive"] }
console = { version = "0.15.7", features = ["windows-console-colors"] }
dirs = "5.0.1"
indexmap = "2.0.0"
indicatif = "0.17.7"
>>>>>>> 8faecd10
itertools = "0.11.0"
miette = { version = "5.10.0", features = ["fancy"] }
rand = "0.8.5"
rattler_installs_packages = { path = "../rattler_installs_packages", default-features = false }
reqwest = { version = "0.11.20", default-features = false }
resolvo = "0.1.0"
<<<<<<< HEAD
reqwest = "0.11.19"
tokio = { version = "1.29.1", features = ["rt", "macros", "rt-multi-thread"] }
tracing = "0.1.37"
url = "2.4.0"
rand = "0.8.4"
=======
rusqlite = { version = "0.29.0", features = ["bundled"] }
>>>>>>> 8faecd10
serde = "1.0.188"
serde_json = "1.0.107"
<<<<<<< HEAD
=======
serde_with = "3.3.0"
tabwriter = { version = "1.3.0", features = ["ansi_formatting"] }
tokio = { version = "1.32.0", features = ["rt", "macros", "rt-multi-thread"] }
tracing = "0.1.37"
tracing-subscriber = { version = "0.3.17", features = ["env-filter"] }
url = "2.4.1"
>>>>>>> 8faecd10

[package.metadata.release]
# Dont publish the binary
release = false<|MERGE_RESOLUTION|>--- conflicted
+++ resolved
@@ -10,14 +10,8 @@
 license.workspace = true
 readme.workspace = true
 
-<<<<<<< HEAD
 # See more keys and their definitions at https://doc.rust-lang.org/cargo/reference/manifest.html
 
-[dependencies]
-clap = { version = "4.3.23", features = ["derive"] }
-dirs = "5.0.1"
-indexmap = "2.0.0"
-=======
 [features]
 default = ["native-tls"]
 native-tls = ['reqwest/native-tls', 'rattler_installs_packages/native-tls']
@@ -29,33 +23,12 @@
 dirs = "5.0.1"
 indexmap = "2.0.0"
 indicatif = "0.17.7"
->>>>>>> 8faecd10
-itertools = "0.11.0"
-miette = { version = "5.10.0", features = ["fancy"] }
-rand = "0.8.5"
-rattler_installs_packages = { path = "../rattler_installs_packages", default-features = false }
-reqwest = { version = "0.11.20", default-features = false }
-resolvo = "0.1.0"
-<<<<<<< HEAD
 reqwest = "0.11.19"
 tokio = { version = "1.29.1", features = ["rt", "macros", "rt-multi-thread"] }
 tracing = "0.1.37"
 url = "2.4.0"
-rand = "0.8.4"
-=======
-rusqlite = { version = "0.29.0", features = ["bundled"] }
->>>>>>> 8faecd10
-serde = "1.0.188"
-serde_json = "1.0.107"
-<<<<<<< HEAD
-=======
-serde_with = "3.3.0"
-tabwriter = { version = "1.3.0", features = ["ansi_formatting"] }
-tokio = { version = "1.32.0", features = ["rt", "macros", "rt-multi-thread"] }
-tracing = "0.1.37"
-tracing-subscriber = { version = "0.3.17", features = ["env-filter"] }
-url = "2.4.1"
->>>>>>> 8faecd10
+rattler_installs_packages = { path = "../rattler_installs_packages" }
+resolvo = "0.1.0"
 
 [package.metadata.release]
 # Dont publish the binary
