[package]
name = "rattler_installs_packages"
version.workspace = true
edition.workspace = true
authors = ["Bas Zalmstra <zalmstra.bas@gmail.com>", "Tim de Jager <tdejager89@gmail.com>"]
description = "Datastructures and algorithms to interact with Python packaging ecosystem"
categories.workspace = true
homepage.workspace = true
repository.workspace = true
license.workspace = true
readme.workspace = true
rust-version.workspace = true
include = ["src/", "vendor/", "benches/"]

[features]
default = ["native-tls"]
native-tls = ['reqwest/native-tls']
rustls-tls = ['reqwest/rustls-tls']

[dependencies]
async-trait = "0.1.73"
bytes = "1.5.0"
ciborium = "0.2.1"
csv = "1.3.0"
data-encoding = "2.4.0"
dunce = "1.0.4"
elsa = "1.9.0"
fs4 = "0.6.6"
futures = "0.3.28"
html-escape = "0.2.13"
http = "0.2.9"
http-cache-semantics = { version = "1.0.1", default-features = false, features = ["with_serde", "reqwest"] }
include_dir = "0.7.3"
indexmap = { version = "2.0.1", features = ["serde"] }
itertools = "0.12.1"
miette = "5.10.0"
mime = "0.3.17"
once_cell = "1.18.0"
parking_lot = "0.12.1"
peg = "0.8.1"
pep440_rs = { version = "0.3.12", features = ["serde"] }
pep508_rs = { version = "0.2.3", features = ["serde"] }
pin-project-lite = "0.2.13"
rattler_digest = { version = "0.9.0", features = ["serde"] }
regex = "1.9.5"
reqwest = { version = "0.11.20", default-features = false, features = ["json", "stream"] }
reqwest-middleware = "0.2.4"
serde = "1.0.188"
serde_json = "1.0.107"
serde_with = "3.3.0"
smallvec = { version = "1.11.1", features = ["const_generics", "const_new"] }
tempfile = "3.8.0"
thiserror = "1.0.49"
tl = "0.7.7"
tokio = { version = "1.32.0", features = ["process", "rt-multi-thread"] }
tokio-util = { version = "0.7.9", features = ["compat"] }
tracing = { version = "0.1.37", default-features = false, features = ["attributes"] }
url = { version = "2.4.1", features = ["serde"] }
zip = "0.6.6"
resolvo = { version = "0.3.0", default-features = false }
pathdiff = "0.2.1"
async_zip = { version = "0.0.15", features = ["tokio", "deflate"] }
tar = "0.4.40"
flate2 = "1.0.28"
pyproject-toml = "0.8.0"
async-once-cell = "0.5.3"
configparser = "3.0.3"
cacache = { version = "12.0.0", default-features = false, features = ["tokio-runtime", "mmap"] }
async-recursion = "1.0.5"
fs-err = "2.11.0"
<<<<<<< HEAD
async_http_range_reader = "0.6.0"
=======
fs_extra = "1.3.0"
>>>>>>> d9ebff7a


[dev-dependencies]
criterion = "0.5"
insta = { version = "1.33.0", features = ["ron", "redactions"] }
miette = { version = "5.10.0", features = ["fancy"] }
once_cell = "1.18.0"
rstest = "0.18.2"
test-utils = { path = "../test-utils" }
tokio = { version = "1.32.0", features = ["rt", "macros", "rt-multi-thread"] }
tokio-test = "0.4.3"
tracing-test = "0.2.4"

[[bench]]
name = "html"
harness = false<|MERGE_RESOLUTION|>--- conflicted
+++ resolved
@@ -68,12 +68,8 @@
 cacache = { version = "12.0.0", default-features = false, features = ["tokio-runtime", "mmap"] }
 async-recursion = "1.0.5"
 fs-err = "2.11.0"
-<<<<<<< HEAD
+fs_extra = "1.3.0"
 async_http_range_reader = "0.6.0"
-=======
-fs_extra = "1.3.0"
->>>>>>> d9ebff7a
-
 
 [dev-dependencies]
 criterion = "0.5"
