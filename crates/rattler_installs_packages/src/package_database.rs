use crate::core_metadata::WheelCoreMetadata;
use crate::sdist::SDist;
use crate::{
    artifact::Artifact,
    artifact_name::InnerAsArtifactName,
    html::{self, parse_project_info_html},
    http::{CacheMode, Http, HttpRequestError},
    project_info::{ArtifactInfo, ProjectInfo},
    FileStore, NormalizedPackageName, Version, Wheel, WheelName,
};
use async_http_range_reader::{AsyncHttpRangeReader, CheckSupportMethod};
use elsa::sync::FrozenMap;
use futures::{pin_mut, stream, StreamExt};
use http::{header::CONTENT_TYPE, HeaderMap, HeaderValue, Method};
use indexmap::IndexMap;
use miette::{self, Diagnostic, IntoDiagnostic};
use reqwest::{header::CACHE_CONTROL, Client, StatusCode};
use std::{borrow::Borrow, fmt::Display, io::Read, path::Path};
use url::Url;

/// Cache of the available packages, artifacts and their metadata.
pub struct PackageDb {
    http: Http,

    /// Index URLS to query
    index_urls: Vec<Url>,

    /// A file store that stores metadata by hashes
    metadata_cache: FileStore,

    /// A cache of package name to version to artifacts.
    artifacts: FrozenMap<NormalizedPackageName, Box<IndexMap<Version, Vec<ArtifactInfo>>>>,
}

impl PackageDb {
    /// Constructs a new [`PackageDb`] that reads information from the specified URLs.
    pub fn new(client: Client, index_urls: &[Url], cache_dir: &Path) -> std::io::Result<Self> {
        Ok(Self {
            http: Http::new(
                client,
                FileStore::new(&cache_dir.join("http"))?,
                FileStore::new(&cache_dir.join("by-hash"))?,
            ),
            index_urls: index_urls.into(),
            metadata_cache: FileStore::new(&cache_dir.join("metadata"))?,
            artifacts: Default::default(),
        })
    }

    /// Downloads and caches information about available artifiacts of a package from the index.
    pub async fn available_artifacts<P: Into<NormalizedPackageName>>(
        &self,
        p: P,
    ) -> miette::Result<&IndexMap<Version, Vec<ArtifactInfo>>> {
        let p = p.into();
        if let Some(cached) = self.artifacts.get(&p) {
            Ok(cached)
        } else {
            // Start downloading the information for each url.
            let http = self.http.clone();
            let request_iter = stream::iter(self.index_urls.iter())
                .map(|url| url.join(&format!("{}/", p.as_str())).expect("invalid url"))
                .map(|url| fetch_simple_api(&http, url))
                .buffer_unordered(10)
                .filter_map(|result| async { result.transpose() });

            pin_mut!(request_iter);

            // Add all the incoming results to the set of results
            let mut result: IndexMap<Version, Vec<ArtifactInfo>> = Default::default();
            while let Some(response) = request_iter.next().await {
                for artifact in response?.files {
                    result
                        .entry(artifact.filename.version().clone())
                        .or_default()
                        .push(artifact);
                }
            }

            // Sort the artifact infos by name, this is just to have a consistent order and make
            // the resolution output consistent.
            for artifact_infos in result.values_mut() {
                artifact_infos.sort_by(|a, b| a.filename.cmp(&b.filename));
            }

            // Sort in descending order by version
            result.sort_unstable_by(|v1, _, v2, _| v2.cmp(v1));

            Ok(self.artifacts.insert(p.clone(), Box::new(result)))
        }
    }

    /// Reads the metadata for the given artifact from the cache or return `None` if the metadata
    /// could not be found in the cache.
    fn metadata_from_cache(&self, ai: &ArtifactInfo) -> Option<Vec<u8>> {
        let mut data = self.metadata_cache.get(&ai.hashes.as_ref()?)?;
        let mut bytes = Vec::new();
        data.read_to_end(&mut bytes).ok()?;
        Some(bytes)
    }

    /// Writes the metadata for the given artifact into the cache. If the metadata already exists
    /// its not overwritten.
    fn put_metadata_in_cache(&self, ai: &ArtifactInfo, blob: &[u8]) -> miette::Result<()> {
        if let Some(hash) = &ai.hashes {
            self.metadata_cache
                .get_or_set(&hash, |w| w.write_all(blob))
                .into_diagnostic()?;
        }
        Ok(())
    }

    /// Check if we already have one of the artifacts cached. Only do this if we have more than
    /// one artifact because otherwise, we'll do a request anyway if we dont have the file
    /// cached.
    async fn metadata_for_cached_artifacts<'a, I: Borrow<ArtifactInfo>>(
        &self,
        artifacts: &'a [I],
    ) -> miette::Result<Option<(&'a ArtifactInfo, WheelCoreMetadata)>> {
        for artifact_info in artifacts.iter().map(|b| b.borrow()) {
            if artifact_info.is::<Wheel>() {
                let result = self
                    .get_artifact_with_cache::<Wheel>(artifact_info, CacheMode::OnlyIfCached)
                    .await;
                match result {
                    Ok(artifact) => {
                        // Apparently the artifact has been downloaded, but its metadata has not been
                        // cached yet. Lets store it there.
<<<<<<< HEAD
                        let metadata = artifact.metadata(self).await;
=======
                        let metadata = artifact.metadata();
>>>>>>> 2e8a776c
                        match metadata {
                            Ok((blob, metadata)) => {
                                self.put_metadata_in_cache(artifact_info, &blob)?;
                                return Ok(Some((artifact_info, metadata)));
                            }
                            Err(err) => {
                                tracing::warn!(
                                    "Error reading metadata from artifact '{}' skipping ({:?})",
                                    artifact_info.filename,
                                    err
                                );
                                continue;
                            }
                        }
<<<<<<< HEAD
=======
                    }
                    Err(err) => match err.downcast_ref::<HttpRequestError>() {
                        Some(HttpRequestError::NotCached(_)) => continue,
                        _ => return Err(err),
                    },
                }
            }
            // We know that it is an sdist
            else {
                let result = self
                    .get_artifact_with_cache::<SDist>(artifact_info, CacheMode::OnlyIfCached)
                    .await;

                match result {
                    Ok(sdist) => {
                        // Save the pep643 metadata in the cache if it is available
                        let metadata = sdist.pep643_metadata();
                        if let Some((bytes, _)) = metadata {
                            self.put_metadata_in_cache(artifact_info, &bytes)?;
                        }
>>>>>>> 2e8a776c
                    }
                    Err(err) => match err.downcast_ref::<HttpRequestError>() {
                        Some(HttpRequestError::NotCached(_)) => continue,
                        _ => return Err(err),
                    },
                }
            }
        }
        Ok(None)
    }

    async fn get_metadata_wheels<'a, I: Borrow<ArtifactInfo>>(
        &self,
        artifacts: &'a [I],
    ) -> miette::Result<Option<(&'a ArtifactInfo, WheelCoreMetadata)>> {
        let wheels = artifacts
            .iter()
            .map(|artifact_info| artifact_info.borrow())
            .filter(|artifact_info| artifact_info.is::<Wheel>());

        // Get the information from the first artifact. We assume the metadata is consistent across
        // all matching artifacts
        for artifact_info in wheels {
            // Retrieve the metadata instead of the entire wheel
            // If the dist-info is available separately, we can use that instead
            if artifact_info.dist_info_metadata.available {
                return Ok(Some(self.get_pep658_metadata(artifact_info).await?));
            }

            // Try to load the data by sparsely reading the artifact (if supported)
            if let Some(metadata) = self.get_lazy_metadata_wheel(artifact_info).await? {
                return Ok(Some((artifact_info, metadata)));
            }

            // Otherwise download the entire artifact
            let artifact = self
                .get_artifact_with_cache::<Wheel>(artifact_info, CacheMode::Default)
                .await?;
<<<<<<< HEAD
            let metadata = artifact.metadata(self).await;
=======
            let metadata = artifact.metadata();
>>>>>>> 2e8a776c
            match metadata {
                Ok((blob, metadata)) => {
                    self.put_metadata_in_cache(artifact_info, &blob)?;
                    return Ok(Some((artifact_info, metadata)));
                }
                Err(err) => {
                    tracing::warn!(
                        "Error reading metadata from artifact '{}' skipping ({:?})",
                        artifact_info.filename,
                        err
                    );
                    continue;
                }
            }
<<<<<<< HEAD
=======
        }
        Ok(None)
    }

    /// Returns the metadata from a set of artifacts. This function assumes that metadata is
    /// consistent for all artifacts of a single version.
    pub async fn get_metadata<'a, I: Borrow<ArtifactInfo>>(
        &self,
        artifacts: &'a [I],
    ) -> miette::Result<Option<(&'a ArtifactInfo, WheelCoreMetadata)>> {
        // Check if we already have information about any of the artifacts cached.
        // Return if we do
        for artifact_info in artifacts.iter().map(|b| b.borrow()) {
            if let Some(metadata_bytes) = self.metadata_from_cache(artifact_info) {
                return Ok(Some((
                    artifact_info,
                    WheelCoreMetadata::try_from(metadata_bytes.as_slice()).into_diagnostic()?,
                )));
            }
        }

        // Apparently we dont have any metadata cached yet.
        // Next up check if we have downloaded any artifacts but do not have the metadata stored yet
        // In this case we can just return it
        let result = self.metadata_for_cached_artifacts(artifacts).await?;
        if result.is_some() {
            return Ok(result);
        }

        // We have exhausted all options to read the metadata from the cache. We'll have to hit the
        // network to get to the information.
        // Let's try to get information for any wheels that we have
        // first
        let result = self.get_metadata_wheels(artifacts).await?;
        if result.is_some() {
            return Ok(result);
>>>>>>> 2e8a776c
        }

        // TODO: at this point try to read the metadata from the sdist by building it
        Ok(None)
    }

    async fn get_lazy_metadata_wheel(
        &self,
        artifact_info: &ArtifactInfo,
    ) -> miette::Result<Option<WheelCoreMetadata>> {
        tracing::info!(url=%artifact_info.url, "lazy reading artifact");

        // Check if the artifact is the same type as the info.
        let name = WheelName::try_as(&artifact_info.filename)
            .expect("the specified artifact does not refer to type requested to read");

        if let Ok(mut reader) = AsyncHttpRangeReader::new(
            self.http.client.clone(),
            artifact_info.url.clone(),
            CheckSupportMethod::Head,
        )
        .await
        {
            match Wheel::read_metadata_bytes(name, &mut reader).await {
                Ok((blob, metadata)) => {
                    self.put_metadata_in_cache(artifact_info, &blob)?;
                    return Ok(Some(metadata));
                }
                Err(err) => {
                    tracing::warn!("failed to sparsely read wheel file: {err}, falling back to downloading the whole file");
                }
            }
        }

        Ok(None)
    }

    /// Retrieve the PEP658 metadata for the given artifact.
    /// This assumes that the metadata is available in the repository
    /// This can be checked with the ArtifactInfo
    async fn get_pep658_metadata<'a>(
        &self,
        artifact_info: &'a ArtifactInfo,
    ) -> miette::Result<(&'a ArtifactInfo, WheelCoreMetadata)> {
        // Check if the artifact is the same type as the info.
        WheelName::try_as(&artifact_info.filename)
            .expect("the specified artifact does not refer to type requested to read");

        // Turn into PEP658 compliant URL
        let mut url = artifact_info.url.clone();
        url.set_path(&url.path().replace(".whl", ".whl.metadata"));

        let mut bytes = Vec::new();
        self.http
            .request(url, Method::GET, HeaderMap::default(), CacheMode::NoStore)
            .await?
            .into_body()
            .read_to_end(&mut bytes)
            .await
            .into_diagnostic()?;

        let metadata = WheelCoreMetadata::try_from(bytes.as_slice()).into_diagnostic()?;
        self.put_metadata_in_cache(artifact_info, &bytes)?;
        Ok((artifact_info, metadata))
    }

    /// Get all package names in the index.
    pub async fn get_package_names(&self) -> miette::Result<Vec<String>> {
        let index_url = self.index_urls.first();
        if let Some(url) = index_url {
            let response = self
                .http
                .request(
                    url.clone(),
                    Method::GET,
                    HeaderMap::default(),
                    CacheMode::Default,
                )
                .await?;

            let mut bytes = response.into_body().into_local().await.into_diagnostic()?;
            let mut source = String::new();
            bytes.read_to_string(&mut source).into_diagnostic()?;
            html::parse_package_names_html(&source)
        } else {
            Ok(vec![])
        }
    }

    /// Opens the specified artifact info. Depending on the specified `cache_mode`, downloads the
    /// artifact data from the remote location if the information is not already cached.
    async fn get_artifact_with_cache<A: Artifact>(
        &self,
        artifact_info: &ArtifactInfo,
        cache_mode: CacheMode,
    ) -> miette::Result<A> {
        // Check if the artifact is the same type as the info.
        let name = A::Name::try_as(&artifact_info.filename)
            .expect("the specified artifact does not refer to type requested to read");

        // Get the contents of the artifact
        let artifact_bytes = self
            .http
            .request(
                artifact_info.url.clone(),
                Method::GET,
                HeaderMap::default(),
                cache_mode,
            )
            .await?;

        // Turn the response into a seekable response.
        let bytes = artifact_bytes
            .into_body()
            .into_local()
            .await
            .into_diagnostic()?;
        A::new(name.clone(), bytes)
    }

    /// Opens the specified artifact info. Downloads the artifact data from the remote location if
    /// the information is not already cached.
    pub async fn get_artifact<A: Artifact>(
        &self,
        artifact_info: &ArtifactInfo,
    ) -> miette::Result<A> {
        self.get_artifact_with_cache(artifact_info, CacheMode::Default)
            .await
    }
}

async fn fetch_simple_api(http: &Http, url: Url) -> miette::Result<Option<ProjectInfo>> {
    let mut headers = HeaderMap::new();
    headers.insert(CACHE_CONTROL, HeaderValue::from_static("max-age=0"));

    let response = http
        .request(url, Method::GET, headers, CacheMode::Default)
        .await?;

    // If the resource could not be found we simply return.
    if response.status() == StatusCode::NOT_FOUND {
        return Ok(None);
    }

    let content_type = response
        .headers()
        .get(CONTENT_TYPE)
        .and_then(|h| h.to_str().ok())
        .unwrap_or("text/html")
        .to_owned();

    let url = response.extensions().get::<Url>().unwrap().to_owned();

    // Convert the information from html
    let mut bytes = Vec::new();
    response
        .into_body()
        .read_to_end(&mut bytes)
        .await
        .into_diagnostic()?;

    let content_type: mime::Mime = content_type.parse().into_diagnostic()?;
    match (
        content_type.type_().as_str(),
        content_type.subtype().as_str(),
    ) {
        ("text", "html") => {
            parse_project_info_html(&url, std::str::from_utf8(&bytes).into_diagnostic()?).map(Some)
        }
        _ => miette::bail!(
            "simple API page expected Content-Type: text/html, but got {}",
            &content_type
        ),
    }
}

#[cfg(test)]
mod test {
    use super::*;
    use crate::PackageName;
    use tempfile::TempDir;

    #[tokio::test]
    async fn test_available_packages() {
        let cache_dir = TempDir::new().unwrap();
        let package_db = PackageDb::new(
            Client::new(),
            &[Url::parse("https://pypi.org/simple/").unwrap()],
            cache_dir.path().into(),
        )
        .unwrap();

        // Get all the artifacts
        let artifacts = package_db
            .available_artifacts("scikit-learn".parse::<PackageName>().unwrap())
            .await
            .unwrap();

        // Get the first wheel artifact
        let artifact_info = artifacts
            .iter()
            .flat_map(|(_, artifacts)| artifacts.iter())
            .collect::<Vec<_>>();

        let (_artifact, _metadata) = package_db
            .get_metadata(&artifact_info)
            .await
            .unwrap()
            .unwrap();
    }

    #[tokio::test]
    async fn test_pep658() {
        let cache_dir = TempDir::new().unwrap();
        let package_db = PackageDb::new(
            Client::new(),
            &[Url::parse("https://pypi.org/simple/").unwrap()],
            cache_dir.path().into(),
        )
        .unwrap();

        // Get all the artifacts
        let artifacts = package_db
            .available_artifacts("numpy".parse::<PackageName>().unwrap())
            .await
            .unwrap();

        // Get the artifact with dist-info attribute
        let artifact_info = artifacts
            .iter()
            .flat_map(|(_, artifacts)| artifacts.iter())
            // This signifies that a PEP658 metadata file is available
            .find(|a| a.dist_info_metadata.available)
            .unwrap();

        let (_artifact, _metadata) = package_db.get_pep658_metadata(artifact_info).await.unwrap();
    }
}

#[derive(Debug, Diagnostic)]
pub struct NotCached;

impl Display for NotCached {
    fn fmt(&self, f: &mut std::fmt::Formatter<'_>) -> std::fmt::Result {
        write!(f, "request not in cache, and cache_mode=OnlyIfCached")
    }
}

impl std::error::Error for NotCached {}<|MERGE_RESOLUTION|>--- conflicted
+++ resolved
@@ -126,11 +126,7 @@
                     Ok(artifact) => {
                         // Apparently the artifact has been downloaded, but its metadata has not been
                         // cached yet. Lets store it there.
-<<<<<<< HEAD
-                        let metadata = artifact.metadata(self).await;
-=======
                         let metadata = artifact.metadata();
->>>>>>> 2e8a776c
                         match metadata {
                             Ok((blob, metadata)) => {
                                 self.put_metadata_in_cache(artifact_info, &blob)?;
@@ -145,8 +141,6 @@
                                 continue;
                             }
                         }
-<<<<<<< HEAD
-=======
                     }
                     Err(err) => match err.downcast_ref::<HttpRequestError>() {
                         Some(HttpRequestError::NotCached(_)) => continue,
@@ -167,7 +161,6 @@
                         if let Some((bytes, _)) = metadata {
                             self.put_metadata_in_cache(artifact_info, &bytes)?;
                         }
->>>>>>> 2e8a776c
                     }
                     Err(err) => match err.downcast_ref::<HttpRequestError>() {
                         Some(HttpRequestError::NotCached(_)) => continue,
@@ -206,11 +199,7 @@
             let artifact = self
                 .get_artifact_with_cache::<Wheel>(artifact_info, CacheMode::Default)
                 .await?;
-<<<<<<< HEAD
-            let metadata = artifact.metadata(self).await;
-=======
             let metadata = artifact.metadata();
->>>>>>> 2e8a776c
             match metadata {
                 Ok((blob, metadata)) => {
                     self.put_metadata_in_cache(artifact_info, &blob)?;
@@ -225,8 +214,38 @@
                     continue;
                 }
             }
-<<<<<<< HEAD
-=======
+        }
+        Ok(None)
+    }
+
+    async fn get_metadata_sdists<'a, I: Borrow<ArtifactInfo>>(
+        &self,
+        artifacts: &'a [I],
+    ) -> miette::Result<Option<(&'a ArtifactInfo, WheelCoreMetadata)>> {
+        let sdists = artifacts
+            .iter()
+            .map(|artifact_info| artifact_info.borrow())
+            .filter(|artifact_info| artifact_info.is::<SDist>());
+
+        for artifact_info in sdists {
+            let artifact = self
+                .get_artifact_with_cache::<SDist>(artifact_info, CacheMode::Default)
+                .await?;
+            let metadata = artifact.build_parse_metadata(self).await;
+            match metadata {
+                Ok((blob, metadata)) => {
+                    self.put_metadata_in_cache(artifact_info, &blob)?;
+                    return Ok(Some((artifact_info, metadata)));
+                }
+                Err(err) => {
+                    tracing::warn!(
+                        "Error reading metadata from artifact '{}' skipping ({:?})",
+                        artifact_info.filename,
+                        err
+                    );
+                    continue;
+                }
+            }
         }
         Ok(None)
     }
@@ -263,10 +282,16 @@
         let result = self.get_metadata_wheels(artifacts).await?;
         if result.is_some() {
             return Ok(result);
->>>>>>> 2e8a776c
-        }
-
-        // TODO: at this point try to read the metadata from the sdist by building it
+        }
+
+        // No wheels found with metadata, try to get metadata from sdists
+        // by building them or using the appropriate hooks
+        let result = self.get_metadata_sdists(artifacts).await?;
+        if result.is_some() {
+            return Ok(result);
+        }
+
+        // Ok literally nothing seems to work, so we'll just return None
         Ok(None)
     }
 
