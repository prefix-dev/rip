--- conflicted
+++ resolved
@@ -163,13 +163,8 @@
 }
 
 /// Structure that contains the information that is contained in a source distribution name
-<<<<<<< HEAD
-#[derive(Clone, PartialEq, Eq, PartialOrd, Ord, Debug, Hash)]
-pub struct SDistName {
-=======
-#[derive(Clone, PartialEq, Eq, PartialOrd, Ord, Debug, Serialize, Deserialize)]
+#[derive(Clone, PartialEq, Eq, PartialOrd, Ord, Debug, Hash, Serialize, Deserialize)]
 pub struct SDistFilename {
->>>>>>> c7d2aae2
     /// Distribution name, e.g. ‘django’, ‘pyramid’.
     pub distribution: PackageName,
 
@@ -200,11 +195,7 @@
 }
 
 /// Describes the format in which the source distribution is shipped.
-<<<<<<< HEAD
-#[derive(Copy, Clone, PartialEq, Eq, PartialOrd, Ord, Debug, Hash)]
-=======
-#[derive(Copy, Clone, PartialEq, Eq, PartialOrd, Ord, Debug, Serialize, Deserialize)]
->>>>>>> c7d2aae2
+#[derive(Copy, Clone, PartialEq, Eq, PartialOrd, Ord, Debug, Hash, Serialize, Deserialize)]
 #[allow(missing_docs)]
 pub enum SDistFormat {
     Zip,
