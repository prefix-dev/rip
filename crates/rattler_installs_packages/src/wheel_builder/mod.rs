--- conflicted
+++ resolved
@@ -4,31 +4,22 @@
 mod wheel_cache;
 
 use fs_err as fs;
-<<<<<<< HEAD
+
+use std::collections::HashSet;
 use std::str::FromStr;
-=======
-
-use std::collections::HashSet;
-
->>>>>>> b381c14c
+
 use std::sync::Arc;
 use std::{collections::HashMap, path::PathBuf};
 
 use parking_lot::Mutex;
 use pep508_rs::{MarkerEnvironment, Requirement};
 
-<<<<<<< HEAD
 use crate::artifacts::SourceArtifact;
-use crate::python_env::VEnvError;
-use crate::resolve::{ResolveOptions, SDistResolution};
+use crate::python_env::{ParsePythonInterpreterVersionError, PythonInterpreterVersion, VEnvError};
+use crate::resolve::{OnWheelBuildFailure, ResolveOptions};
 use crate::types::{
     NormalizedPackageName, PackageName, ParseArtifactNameError, SourceArtifactName, WheelFilename,
 };
-=======
-use crate::python_env::{ParsePythonInterpreterVersionError, PythonInterpreterVersion, VEnvError};
-use crate::resolve::{OnWheelBuildFailure, ResolveOptions};
-use crate::types::{NormalizedPackageName, ParseArtifactNameError, WheelFilename};
->>>>>>> b381c14c
 use crate::wheel_builder::build_environment::BuildEnvironment;
 pub use crate::wheel_builder::wheel_cache::{WheelCache, WheelCacheKey};
 use crate::{
@@ -109,25 +100,6 @@
     #[error("error creating venv: {0}")]
     VEnvError(#[from] VEnvError),
 
-<<<<<<< HEAD
-/// Get the requirements for the build system from the pyproject.toml
-/// will use a default if there are no requirements specified
-fn build_requirements(build_system: &pyproject_toml::BuildSystem) -> Vec<Requirement> {
-    const DEFAULT_REQUIREMENTS: &[&str; 2] = &["setuptools", "wheel"];
-    if build_system.requires.is_empty() {
-        DEFAULT_REQUIREMENTS
-            .iter()
-            .map(|r| Requirement {
-                name: r.to_string(),
-                extras: None,
-                version_or_url: None,
-                marker: None,
-            })
-            .collect()
-    } else {
-        build_system.requires.clone()
-    }
-=======
     #[error("backend path in pyproject.toml not relative: {0}")]
     BackendPathNotRelative(PathBuf),
 
@@ -138,7 +110,6 @@
 
     #[error("could not join path: {0}")]
     CouldNotJoinPath(#[from] std::env::JoinPathsError),
->>>>>>> b381c14c
 }
 
 impl<'db, 'i> WheelBuilder<'db, 'i> {
@@ -175,15 +146,9 @@
     /// This function also caches the virtualenvs, so that they can be reused later.
     async fn setup_build_venv(
         &self,
-<<<<<<< HEAD
         sdist: &impl SourceArtifact,
-    ) -> Result<Arc<BuildEnvironment>, WheelBuildError> {
+    ) -> Result<Arc<BuildEnvironment<'db>>, WheelBuildError> {
         if let Some(venv) = self.venv_cache.lock().get(&sdist.artifact_name()) {
-=======
-        sdist: &SDist,
-    ) -> Result<Arc<BuildEnvironment<'db>>, WheelBuildError> {
-        if let Some(venv) = self.venv_cache.lock().get(sdist.name()) {
->>>>>>> b381c14c
             tracing::debug!(
                 "using cached virtual env for: {:?}",
                 sdist.distribution_name()
@@ -269,12 +234,8 @@
     ) -> Result<(Vec<u8>, WheelCoreMetadata), WheelBuildError> {
         // See if we have a locally built wheel for this sdist
         // use that metadata instead
-<<<<<<< HEAD
-        let key: WheelKey = sdist.get_wheel_key()?;
-        // let key: WheelKey = WheelKey::try_from(sdist)?;
-=======
-        let key = WheelCacheKey::from_sdist(sdist, &self.python_version)?;
->>>>>>> b381c14c
+        // let key: WheelKey = sdist.get_wheel_key()?;
+        let key: WheelCacheKey = WheelCacheKey::from_sdist(sdist, &self.python_version)?;
         if let Some(wheel) = self.package_db.local_wheel_cache().wheel_for_key(&key)? {
             return wheel.metadata().map_err(|e| {
                 WheelBuildError::Error(format!("Could not parse wheel metadata: {}", e))
@@ -291,10 +252,10 @@
         self.handle_build_failure(result, &build_environment)
     }
 
-    async fn get_sdist_metadata_internal(
+    async fn get_sdist_metadata_internal<S: SourceArtifact>(
         &self,
         build_environment: &Arc<BuildEnvironment<'db>>,
-        sdist: &SDist,
+        sdist: &S,
     ) -> Result<(Vec<u8>, WheelCoreMetadata), WheelBuildError> {
         let output = build_environment.run_command("WheelMetadata")?;
         println!("OUTPUT IS {:?}", output);
@@ -328,11 +289,7 @@
         sdist: &S,
     ) -> Result<Wheel, WheelBuildError> {
         // Check if we have already built this wheel locally and use that instead
-<<<<<<< HEAD
-        let key = sdist.get_wheel_key()?;
-=======
         let key = WheelCacheKey::from_sdist(sdist, &self.python_version)?;
->>>>>>> b381c14c
         if let Some(wheel) = self.package_db.local_wheel_cache().wheel_for_key(&key)? {
             return Ok(wheel);
         }
@@ -346,10 +303,10 @@
         self.handle_build_failure(result, &build_environment)
     }
 
-    async fn build_wheel_internal(
+    async fn build_wheel_internal<S: SourceArtifact>(
         &self,
         build_environment: &Arc<BuildEnvironment<'db>>,
-        sdist: &SDist,
+        sdist: &S,
     ) -> Result<Wheel, WheelBuildError> {
         // Run the wheel stage
         let output = build_environment.run_command("Wheel")?;
@@ -372,11 +329,7 @@
             .into();
 
         // Save the wheel into the cache
-<<<<<<< HEAD
-        let key = sdist.get_wheel_key()?;
-=======
         let key = WheelCacheKey::from_sdist(sdist, &self.python_version)?;
->>>>>>> b381c14c
 
         // Reconstruction of the wheel filename
         let file_component = wheel_file
@@ -412,10 +365,7 @@
     use crate::index::PackageDb;
     use crate::python_env::{Pep508EnvMakers, PythonInterpreterVersion};
     use crate::resolve::ResolveOptions;
-<<<<<<< HEAD
-=======
     use crate::wheel_builder::wheel_cache::WheelCacheKey;
->>>>>>> b381c14c
     use crate::wheel_builder::WheelBuilder;
     use reqwest::Client;
     use reqwest_middleware::ClientWithMiddleware;
@@ -460,11 +410,7 @@
         wheel_builder.build_wheel::<SDist>(&sdist).await.unwrap();
 
         // See if we can retrieve it from the cache
-<<<<<<< HEAD
-        let key = sdist.get_wheel_key().unwrap();
-=======
         let key = WheelCacheKey::from_sdist(&sdist, wheel_builder.python_version()).unwrap();
->>>>>>> b381c14c
         wheel_builder
             .package_db
             .local_wheel_cache()
