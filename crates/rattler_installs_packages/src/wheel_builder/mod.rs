//! Turn an sdist into a wheel by creating a virtualenv and building the sdist in it

mod build_environment;
mod error;
mod wheel_cache;

use fs_err as fs;

use std::collections::HashSet;
use std::str::FromStr;

use std::sync::{Arc, Weak};
use std::{collections::HashMap, path::PathBuf};

use parking_lot::Mutex;
use pep508_rs::MarkerEnvironment;

use crate::python_env::{ParsePythonInterpreterVersionError, PythonInterpreterVersion};
use crate::resolve::solve_options::{OnWheelBuildFailure, ResolveOptions};
use crate::types::ArtifactFromSource;
use crate::types::{NormalizedPackageName, PackageName, SourceArtifactName, WheelFilename};
use crate::wheel_builder::build_environment::BuildEnvironment;
pub use crate::wheel_builder::wheel_cache::{WheelCache, WheelCacheKey};
use crate::{artifacts::Wheel, index::PackageDb, python_env::WheelTags, types::WheelCoreMetadata};
pub use error::WheelBuildError;
use tokio::sync::broadcast;

type BuildCache = Mutex<HashMap<SourceArtifactName, Arc<BuildEnvironment>>>;
type OptionalBuildEnv = Option<Arc<BuildEnvironment>>;
type BuildEnvironmentSender = broadcast::Sender<OptionalBuildEnv>;
type BuildEnvironmentReceiver = broadcast::Receiver<OptionalBuildEnv>;

/// A builder for wheels
pub struct WheelBuilder {
    /// A cache for virtualenvs that might be reused later in the process
    venv_cache: BuildCache,

    /// A cache for in-flight virtualenvs
    in_setup_venv: Mutex<HashMap<SourceArtifactName, Weak<BuildEnvironmentSender>>>,

    /// The package database to use
    package_db: Arc<PackageDb>,

    /// The env markers to use when resolving
    env_markers: Arc<MarkerEnvironment>,

    /// The configured wheel tags to use when resolving
    wheel_tags: Option<Arc<WheelTags>>,

    /// The resolve options. Note that we change the sdist resolution to normal if it's set to
    /// only sdists, because otherwise we run into a chicken & egg problem where a sdist is required
    /// to build a sdist. E.g. `hatchling` requires `hatchling` as build system.
    resolve_options: ResolveOptions,

    /// Saved build environments
    /// This is used to save build environments for debugging
    /// only if the `save_on_failure` option is set in resolve options
    saved_build_envs: Mutex<HashSet<PathBuf>>,

    /// Python interpreter version
    python_version: PythonInterpreterVersion,
}

impl WheelBuilder {
    /// Create a new wheel builder
    pub fn new(
        package_db: Arc<PackageDb>,
        env_markers: Arc<MarkerEnvironment>,
        wheel_tags: Option<Arc<WheelTags>>,
        resolve_options: ResolveOptions,
    ) -> Result<Arc<Self>, ParsePythonInterpreterVersionError> {
        let resolve_options = resolve_options.clone();

        let python_version = resolve_options.python_location.version()?;

        Ok(Arc::new(Self {
            venv_cache: Mutex::new(HashMap::new()),
            in_setup_venv: Mutex::new(HashMap::new()),
            package_db,
            env_markers,
            wheel_tags,
            resolve_options,
            saved_build_envs: Mutex::new(HashSet::new()),
            python_version,
        }))
    }

    /// Get the python interpreter version
    pub fn python_version(&self) -> &PythonInterpreterVersion {
        &self.python_version
    }

    /// Get a prepared virtualenv for building a wheel (or extracting metadata) from an `[SDist]`
    /// This function also caches the virtualenvs, so that they can be reused later.
    async fn setup_build_venv(
        self: Arc<Self>,
        sdist: &impl ArtifactFromSource,
    ) -> Result<Arc<BuildEnvironment>, WheelBuildError> {
        // Either we have the venv cached or not yet
        let name = sdist.artifact_name();
        if let Some(venv) = self.venv_cache.lock().get(&name) {
            tracing::debug!(
                "using cached virtual env for: {:?}",
                sdist.distribution_name()
            );
            return Ok(venv.clone());
        }

        // Even though there is no build environment yet.
        // Check if another task is already setting up the build environment
        // if so wait for it to finish
        enum BuildEnvState {
            // No build environment yet
            New(Arc<BuildEnvironmentSender>),
            // Currently setting up the build environment
            SettingUp(BuildEnvironmentReceiver),
        }

        // Check if we are inflight
        let state = {
            let mut lock = self.in_setup_venv.lock();
            match lock.get(&name) {
                // We are setting up lets wait for the broadcast
                Some(notify) => {
                    // If the notify is still alive, we are setting up
                    if let Some(sender) = notify.upgrade() {
                        BuildEnvState::SettingUp(sender.subscribe())
                    } else {
                        // Otherwise a panic happened, so we need to re-setup
                        let (tx, _) = broadcast::channel(1);
                        let tx = Arc::new(tx);
                        lock.insert(name.clone(), Arc::downgrade(&tx));
                        BuildEnvState::New(tx)
                    }
                }
                // We are the first one here, so lets tell the other tasks to wait
                None => {
                    let (tx, _) = broadcast::channel(1);
                    let tx = Arc::new(tx);
                    lock.insert(name.clone(), Arc::downgrade(&tx));
                    BuildEnvState::New(tx)
                }
            }
        };
        // Drop the lock to allow other tasks to continue getting to this point

        // If we are SettingUp wait for the response
        let tx = match state {
            BuildEnvState::SettingUp(mut rx) => {
                tracing::debug!(
                    "waiting for in-flight virtual env for: {:?}",
                    sdist.distribution_name()
                );
                // Wait for a value to return
                // If the .recv() has an error all senders have been dropped
                // this implies that the setup has panicked
                return if let Some(build_env) = rx.recv().await.map_err(|_| {
                    WheelBuildError::Error(
                        "panic during setup of original build environment".to_string(),
                    )
                })? {
                    Ok(build_env)
                } else {
                    // Error while setting up a build env
                    // but not a panic
                    Err(WheelBuildError::Error(
                        "error during setup of original build environment".to_string(),
                    ))
                };
            }
            BuildEnvState::New(notify) => notify,
        };

<<<<<<< HEAD
        let mut build_environment = BuildEnvironment::setup(sdist, self.clone()).await?;
=======
        // Otherwise we need to do the work
        tracing::debug!("creating virtual env for: {:?}", sdist.distribution_name());
>>>>>>> a6ab7428

        // Wrap this in a future to capture the result
        let future = || async {
            let mut build_environment = BuildEnvironment::setup(sdist, self).await?;
            build_environment.install_build_files(sdist)?;
            // Install extra requirements if any
            build_environment.install_extra_requirements(self).await?;
            Ok(build_environment)
        };

<<<<<<< HEAD
        // Install extra requirements if any
        build_environment
            .install_extra_requirements(self.clone())
            .await?;
=======
        match future().await {
            Ok(build_environment) => {
                let build_environment = Arc::new(build_environment);
                // Insert into the venv cache
                self.venv_cache
                    .lock()
                    .insert(sdist.artifact_name().clone(), build_environment.clone());
>>>>>>> a6ab7428

                // Notify others that a result is available
                let _ = tx.send(Some(build_environment.clone()));

                Ok(build_environment)
            }
            Err(e) => {
                // Notify others that a result is available
                // It's fine that its none because the error is also propagated
                let _ = tx.send(None);
                Err(e)
            }
        }
    }

    /// Get the paths to the saved build environments
    pub fn saved_build_envs(&self) -> HashSet<PathBuf> {
        self.saved_build_envs.lock().clone()
    }

    /// Handle's a build failure by either saving the build environment or deleting it
    fn handle_build_failure<T>(
        self: Arc<WheelBuilder>,
        result: Result<T, WheelBuildError>,
        build_environment: &BuildEnvironment,
    ) -> Result<T, WheelBuildError> {
        if self.resolve_options.on_wheel_build_failure != OnWheelBuildFailure::SaveBuildEnv {
            return result;
        }
        if let Err(e) = result {
            // Persist the build environment
            build_environment.persist();

            // Save the information for later usage
            let path = build_environment.work_dir();
            tracing::info!("saved build environment is available at: {:?}", &path);
            self.saved_build_envs
                .lock()
                .insert(build_environment.work_dir());
            Err(e)
        } else {
            result
        }
    }

    /// Get the metadata for a given sdist by using the build_backend in a virtual env
    /// This function uses the `prepare_metadata_for_build_wheel` entry point of the build backend.
    #[tracing::instrument(skip_all, fields(name = % sdist.distribution_name(), version = % sdist.version()))]
    pub async fn get_sdist_metadata<S: ArtifactFromSource>(
        self: Arc<Self>,
        sdist: &S,
    ) -> Result<(Vec<u8>, WheelCoreMetadata), WheelBuildError> {
        // See if we have a locally built wheel for this sdist
        // use that metadata instead
        let key: WheelCacheKey = WheelCacheKey::from_sdist(sdist, &self.python_version)?;
        if let Some(wheel) = self.package_db.local_wheel_cache().wheel_for_key(&key)? {
            return wheel.metadata().map_err(|e| {
                WheelBuildError::Error(format!("Could not parse wheel metadata: {}", e))
            });
        }

        let build_environment = self.clone().setup_build_venv(sdist).await?;

        // Capture the result of the build
        // to handle different failure modes
        let result = self
            .clone()
            .get_sdist_metadata_internal(&build_environment, sdist)
            .await;
        self.handle_build_failure(result, &build_environment)
    }

    async fn get_sdist_metadata_internal<S: ArtifactFromSource>(
        self: Arc<Self>,
        build_environment: &BuildEnvironment,
        sdist: &S,
    ) -> Result<(Vec<u8>, WheelCoreMetadata), WheelBuildError> {
        let output_dir = tempfile::tempdir()?;
        let output = build_environment.run_command("WheelMetadata", output_dir.path())?;
        if !output.status.success() {
            if output.status.code() == Some(50) {
                tracing::warn!("SDist build backend does not support metadata generation");
                // build wheel instead
                let wheel = self.build_wheel(sdist).await?;
                return wheel.metadata().map_err(|e| {
                    WheelBuildError::Error(format!("Could not parse wheel metadata: {}", e))
                });
            }
            let stdout = String::from_utf8_lossy(&output.stderr);
            return Err(WheelBuildError::Error(stdout.to_string()));
        }

        // Read the outputted file
        let result = fs::read_to_string(output_dir.path().join("metadata_result"))?;
        let folder = PathBuf::from(result.trim());
        let path = folder.join("METADATA");

        // Read the metadata
        let metadata = fs::read(path)?;
        let wheel_metadata = WheelCoreMetadata::try_from(metadata.as_slice())?;
        Ok((metadata, wheel_metadata))
    }

    /// Build a wheel from an sdist by using the build_backend in a virtual env.
    /// This function uses the `build_wheel` entry point of the build backend.
    #[tracing::instrument(skip_all, fields(name = % sdist.distribution_name(), version = % sdist.version()))]
    pub async fn build_wheel<S: ArtifactFromSource>(
        self: Arc<Self>,
        sdist: &S,
    ) -> Result<Wheel, WheelBuildError> {
        // Check if we have already built this wheel locally and use that instead
        let key = WheelCacheKey::from_sdist(sdist, &self.python_version)?;
        if let Some(wheel) = self.package_db.local_wheel_cache().wheel_for_key(&key)? {
            return Ok(wheel);
        }

        // Setup a new virtualenv for building the wheel or use an existing
        let build_environment = self.clone().setup_build_venv(sdist).await?;
        // Capture the result of the build
        // to handle different failure modes
        let result = self
            .clone()
            .build_wheel_internal(&build_environment, sdist)
            .await;

        self.handle_build_failure(result, &build_environment)
    }

    async fn build_wheel_internal<S: ArtifactFromSource>(
        self: Arc<WheelBuilder>,
        build_environment: &BuildEnvironment,
        sdist: &S,
    ) -> Result<Wheel, WheelBuildError> {
        let output_dir = tempfile::tempdir()?;
        // Run the wheel stage
        let output = build_environment.run_command("Wheel", output_dir.path())?;

        // Check for success
        if !output.status.success() {
            let stdout = String::from_utf8_lossy(&output.stderr);
            return Err(WheelBuildError::Error(stdout.to_string()));
        }

        // This is where the wheel file is located
        let wheel_file: PathBuf = fs::read_to_string(output_dir.path().join("wheel_result"))?
            .trim()
            .into();

        // Get the name of the package
        let package_name: NormalizedPackageName = PackageName::from_str(&sdist.distribution_name())
            .unwrap()
            .into();

        // Save the wheel into the cache
        let key = WheelCacheKey::from_sdist(sdist, &self.python_version)?;

        // Reconstruction of the wheel filename
        let file_component = wheel_file
            .file_name()
            .and_then(|f| f.to_str())
            .ok_or_else(|| {
                WheelBuildError::Error(format!(
                    "Could not get extract file component from {}",
                    wheel_file.display()
                ))
            })?;
        let wheel_file_name = WheelFilename::from_filename(file_component, &package_name)?;

        // Associate the wheel with the key which is the hashed sdist
        self.package_db.local_wheel_cache().associate_wheel(
            &key,
            wheel_file_name,
            &mut fs::File::open(&wheel_file)?,
        )?;

        // Reconstruct wheel from the path
        let wheel = Wheel::from_path(&wheel_file, &package_name)
            .map_err(|e| WheelBuildError::Error(format!("Could not build wheel: {}", e)))?;

        Ok(wheel)
    }
}

#[cfg(test)]
mod tests {
    use crate::artifacts::SDist;
    use crate::index::{PackageDb, PackageSourcesBuilder};
    use crate::python_env::{Pep508EnvMakers, PythonInterpreterVersion};
    use crate::resolve::solve_options::{OnWheelBuildFailure, ResolveOptions};
    use crate::wheel_builder::wheel_cache::WheelCacheKey;
    use crate::wheel_builder::WheelBuilder;
    use futures::future::TryJoinAll;
    use reqwest::Client;
    use reqwest_middleware::ClientWithMiddleware;
    use std::collections::HashMap;
    use std::path::Path;
    use std::sync::Arc;
    use tempfile::TempDir;
    use tokio_util::either::Either;

    fn get_package_db() -> (Arc<PackageDb>, TempDir) {
        let tempdir = tempfile::tempdir().unwrap();
        let client = ClientWithMiddleware::from(Client::new());

        let url = url::Url::parse("https://pypi.org/simple/").unwrap();
        let sources = PackageSourcesBuilder::new(url).build().unwrap();

        (
            Arc::new(PackageDb::new(sources, client, tempdir.path()).unwrap()),
            tempdir,
        )
    }

    // Setup the test environment
    pub async fn setup(resolve_options: ResolveOptions) -> (Arc<WheelBuilder>, TempDir) {
        let (package_db, tempdir) = get_package_db();
        let env_markers = Arc::new(Pep508EnvMakers::from_env().await.unwrap().0);

        (
            Arc::new(
                WheelBuilder::new(
                    package_db.clone(),
                    env_markers.clone(),
                    None,
                    resolve_options,
                    HashMap::default(),
                )
                .unwrap(),
            ),
            tempdir,
        )
    }

    #[tokio::test(flavor = "multi_thread")]
    pub async fn build_with_cache() {
        let path =
            Path::new(env!("CARGO_MANIFEST_DIR")).join("../../test-data/sdists/rich-13.6.0.tar.gz");

        let sdist = SDist::from_path(&path, &"rich".parse().unwrap()).unwrap();

<<<<<<< HEAD
        let package_db = get_package_db();
        let env_markers = Arc::new(Pep508EnvMakers::from_env().await.unwrap().0);
        let wheel_builder =
            WheelBuilder::new(package_db.0, env_markers, None, ResolveOptions::default()).unwrap();
=======
        let (wheel_builder, _temp) = setup(ResolveOptions::default()).await;
>>>>>>> a6ab7428

        // Build the wheel
        wheel_builder.clone().build_wheel(&sdist).await.unwrap();

        // See if we can retrieve it from the cache
        let key = WheelCacheKey::from_sdist(&sdist, wheel_builder.python_version()).unwrap();
        wheel_builder
            .package_db
            .local_wheel_cache()
            .wheel_for_key(&key)
            .unwrap()
            .unwrap();

        // No one will be using 1.0.0, I reckon
        let older_python = PythonInterpreterVersion::new(1, 0, 0);
        let key = WheelCacheKey::from_sdist(&sdist, &older_python).unwrap();
        assert!(wheel_builder
            .package_db
            .local_wheel_cache()
            .wheel_for_key(&key)
            .unwrap()
            .is_none());
    }

    #[tokio::test(flavor = "multi_thread")]
    pub async fn build_wheel_and_save_env() {
        let path = Path::new(env!("CARGO_MANIFEST_DIR"))
            .join("../../test-data/sdists/tampered-rich-13.6.0.tar.gz");

        let sdist = SDist::from_path(&path, &"tampered-rich".parse().unwrap()).unwrap();
        let (wheel_builder, _temp) = setup(ResolveOptions {
            on_wheel_build_failure: OnWheelBuildFailure::SaveBuildEnv,
            ..Default::default()
<<<<<<< HEAD
        };

        let wheel_builder =
            WheelBuilder::new(package_db.0, env_markers, None, resolve_options).unwrap();
=======
        })
        .await;
>>>>>>> a6ab7428

        // Build the wheel
        // this should fail because we don't have the right environment
        let result = wheel_builder.clone().build_wheel(&sdist).await;
        assert!(result.is_err());

        let saved_build_envs = wheel_builder.saved_build_envs();
        assert_eq!(saved_build_envs.len(), 1);

        let path = saved_build_envs.iter().next().unwrap();

        // Check if the build env is there
        assert!(path.exists());
    }

    // Enable this if you need to know what's going on
    // #[traced_test]
    #[tokio::test(flavor = "multi_thread")]
    pub async fn build_sdist_metadata_concurrently() {
        let path =
            Path::new(env!("CARGO_MANIFEST_DIR")).join("../../test-data/sdists/rich-13.6.0.tar.gz");

        let (wheel_builder, _temp) = setup(ResolveOptions::default()).await;
        let mut handles = vec![];

<<<<<<< HEAD
        let wheel_builder =
            WheelBuilder::new(package_db.0, env_markers, None, ResolveOptions::default()).unwrap();
=======
        for _ in 0..10 {
            let sdist = SDist::from_path(&path, &"rich".parse().unwrap()).unwrap();
            let wheel_builder = wheel_builder.clone();
            handles.push(tokio::spawn(async move {
                wheel_builder.get_sdist_metadata(&sdist).await
            }));
        }
>>>>>>> a6ab7428

        let result = handles.into_iter().collect::<TryJoinAll<_>>().await;
        match result {
            Ok(results) => {
                for result in results {
                    assert!(
                        result.is_ok(),
                        "error during concurrent wheel build: {:?}",
                        result.err()
                    );
                }
            }
            Err(e) => {
                panic!("Failed to build sdists concurrently: {}", e);
            }
        }
    }

    #[tokio::test(flavor = "multi_thread")]
    pub async fn build_wheels_concurrently() {
        let path =
            Path::new(env!("CARGO_MANIFEST_DIR")).join("../../test-data/sdists/rich-13.6.0.tar.gz");

        let (wheel_builder, _temp) = setup(ResolveOptions::default()).await;
        let mut handles = vec![];

        for _ in 0..10 {
            let sdist = SDist::from_path(&path, &"rich".parse().unwrap()).unwrap();
            let wheel_builder = wheel_builder.clone();
            // reference to self
            handles.push(tokio::spawn(async move {
                wheel_builder.build_wheel(&sdist).await
            }));
        }

        let result = handles.into_iter().collect::<TryJoinAll<_>>().await;
        match result {
            Ok(results) => {
                for result in results {
                    assert!(
                        result.is_ok(),
                        "error during concurrent wheel build: {:?}",
                        result.err()
                    );
                }
            }
            Err(e) => {
                panic!("Failed to build sdists concurrently: {}", e);
            }
        }
    }

    #[tokio::test(flavor = "multi_thread")]
    pub async fn build_wheels_interleaved() {
        let path =
            Path::new(env!("CARGO_MANIFEST_DIR")).join("../../test-data/sdists/rich-13.6.0.tar.gz");

        let (wheel_builder, _temp) = setup(ResolveOptions::default()).await;

        let mut handles = vec![];

        for x in 0..10 {
            let sdist = SDist::from_path(&path, &"rich".parse().unwrap()).unwrap();
            let wheel_builder = wheel_builder.clone();
            handles.push(tokio::spawn(async move {
                if x % 2 == 0 {
                    Either::Left(wheel_builder.build_wheel(&sdist).await)
                } else {
                    Either::Right(wheel_builder.get_sdist_metadata(&sdist).await)
                }
            }));
        }

        let result = handles.into_iter().collect::<TryJoinAll<_>>().await;
        match result {
            Ok(results) => {
                for result in results {
                    match result {
                        Either::Left(result) => {
                            assert!(
                                result.is_ok(),
                                "error during concurrent wheel build: {:?}",
                                result.err()
                            );
                        }
                        Either::Right(result) => {
                            assert!(
                                result.is_ok(),
                                "error during concurrent metadata build: {:?}",
                                result.err()
                            );
                        }
                    }
                }
            }
            Err(e) => {
                panic!("Failed to build sdists concurrently: {}", e);
            }
        }
    }
}<|MERGE_RESOLUTION|>--- conflicted
+++ resolved
@@ -171,28 +171,20 @@
             BuildEnvState::New(notify) => notify,
         };
 
-<<<<<<< HEAD
-        let mut build_environment = BuildEnvironment::setup(sdist, self.clone()).await?;
-=======
         // Otherwise we need to do the work
         tracing::debug!("creating virtual env for: {:?}", sdist.distribution_name());
->>>>>>> a6ab7428
 
         // Wrap this in a future to capture the result
         let future = || async {
-            let mut build_environment = BuildEnvironment::setup(sdist, self).await?;
+            let mut build_environment = BuildEnvironment::setup(sdist, self.clone()).await?;
             build_environment.install_build_files(sdist)?;
             // Install extra requirements if any
-            build_environment.install_extra_requirements(self).await?;
+            build_environment
+                .install_extra_requirements(self.clone())
+                .await?;
             Ok(build_environment)
         };
 
-<<<<<<< HEAD
-        // Install extra requirements if any
-        build_environment
-            .install_extra_requirements(self.clone())
-            .await?;
-=======
         match future().await {
             Ok(build_environment) => {
                 let build_environment = Arc::new(build_environment);
@@ -200,7 +192,6 @@
                 self.venv_cache
                     .lock()
                     .insert(sdist.artifact_name().clone(), build_environment.clone());
->>>>>>> a6ab7428
 
                 // Notify others that a result is available
                 let _ = tx.send(Some(build_environment.clone()));
@@ -420,16 +411,13 @@
         let env_markers = Arc::new(Pep508EnvMakers::from_env().await.unwrap().0);
 
         (
-            Arc::new(
-                WheelBuilder::new(
-                    package_db.clone(),
-                    env_markers.clone(),
-                    None,
-                    resolve_options,
-                    HashMap::default(),
-                )
-                .unwrap(),
-            ),
+            WheelBuilder::new(
+                package_db.clone(),
+                env_markers.clone(),
+                None,
+                resolve_options,
+            )
+            .unwrap(),
             tempdir,
         )
     }
@@ -441,14 +429,7 @@
 
         let sdist = SDist::from_path(&path, &"rich".parse().unwrap()).unwrap();
 
-<<<<<<< HEAD
-        let package_db = get_package_db();
-        let env_markers = Arc::new(Pep508EnvMakers::from_env().await.unwrap().0);
-        let wheel_builder =
-            WheelBuilder::new(package_db.0, env_markers, None, ResolveOptions::default()).unwrap();
-=======
         let (wheel_builder, _temp) = setup(ResolveOptions::default()).await;
->>>>>>> a6ab7428
 
         // Build the wheel
         wheel_builder.clone().build_wheel(&sdist).await.unwrap();
@@ -482,15 +463,8 @@
         let (wheel_builder, _temp) = setup(ResolveOptions {
             on_wheel_build_failure: OnWheelBuildFailure::SaveBuildEnv,
             ..Default::default()
-<<<<<<< HEAD
-        };
-
-        let wheel_builder =
-            WheelBuilder::new(package_db.0, env_markers, None, resolve_options).unwrap();
-=======
         })
         .await;
->>>>>>> a6ab7428
 
         // Build the wheel
         // this should fail because we don't have the right environment
@@ -516,18 +490,14 @@
         let (wheel_builder, _temp) = setup(ResolveOptions::default()).await;
         let mut handles = vec![];
 
-<<<<<<< HEAD
-        let wheel_builder =
-            WheelBuilder::new(package_db.0, env_markers, None, ResolveOptions::default()).unwrap();
-=======
         for _ in 0..10 {
             let sdist = SDist::from_path(&path, &"rich".parse().unwrap()).unwrap();
             let wheel_builder = wheel_builder.clone();
+            // reference to self
             handles.push(tokio::spawn(async move {
                 wheel_builder.get_sdist_metadata(&sdist).await
             }));
         }
->>>>>>> a6ab7428
 
         let result = handles.into_iter().collect::<TryJoinAll<_>>().await;
         match result {
@@ -557,7 +527,6 @@
         for _ in 0..10 {
             let sdist = SDist::from_path(&path, &"rich".parse().unwrap()).unwrap();
             let wheel_builder = wheel_builder.clone();
-            // reference to self
             handles.push(tokio::spawn(async move {
                 wheel_builder.build_wheel(&sdist).await
             }));
