--- conflicted
+++ resolved
@@ -1,13 +1,10 @@
 //! Turn an sdist into a wheel by creating a virtualenv and building the sdist in it
 
-<<<<<<< HEAD
+mod build_environment;
+mod wheel_cache;
+
 use std::io::{Read, Seek};
 use std::path::Path;
-=======
-mod build_environment;
-
-use parking_lot::Mutex;
->>>>>>> 98a27c8a
 use std::sync::Arc;
 use std::{collections::HashMap, path::PathBuf};
 
@@ -28,15 +25,6 @@
     types::SDistFilename,
     types::{WheelCoreMetaDataError, WheelCoreMetadata},
 };
-
-<<<<<<< HEAD
-mod build_environment;
-
-mod wheel_cache;
-=======
-use crate::resolve::{ResolveOptions, SDistResolution};
-use crate::wheel_builder::build_environment::BuildEnvironment;
->>>>>>> 98a27c8a
 
 type BuildCache<'db> = Mutex<HashMap<SDistFilename, Arc<BuildEnvironment<'db>>>>;
 
@@ -285,7 +273,6 @@
             return Err(WheelBuildError::Error(stdout.to_string()));
         }
 
-<<<<<<< HEAD
         // This is where the wheel file is located
         let wheel_file: PathBuf =
             std::fs::read_to_string(build_environment.work_dir().join("wheel_result"))?
@@ -373,10 +360,6 @@
 
         // Build the wheel
         wheel_builder.build_wheel(&sdist).await.unwrap();
-=======
-        let result = std::fs::read_to_string(build_environment.work_dir().join("wheel_result"))?;
-        let wheel_file = PathBuf::from(result.trim());
->>>>>>> 98a27c8a
 
         // See if we can retrieve it from the cache
         let key = WheelKey::try_from(&sdist).unwrap();
