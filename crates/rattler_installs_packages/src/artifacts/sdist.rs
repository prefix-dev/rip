use crate::resolve::PypiVersion;
use crate::types::{
    ArtifactFromBytes, ArtifactFromSource, HasArtifactName, NormalizedPackageName, PackageInfo,
    ReadPyProjectError, SDistFilename, SDistFormat, SourceArtifactName,
};
use crate::types::{WheelCoreMetaDataError, WheelCoreMetadata};
use crate::utils::ReadAndSeek;
use flate2::read::GzDecoder;

use fs_err as fs;
use miette::IntoDiagnostic;

use std::ffi::OsStr;
use std::io::{ErrorKind, Read, Seek};
use std::path::{Path, PathBuf};
use tar::Archive;
use zip::ZipArchive;

/// Represents a source distribution artifact.
pub struct SDist {
    /// Name of the source distribution
    name: SDistFilename,

    /// Source dist archive
    file: parking_lot::Mutex<Box<dyn ReadAndSeek + Send>>,
}

#[derive(thiserror::Error, Debug)]
pub enum SDistError {
    #[error("IO error while reading PKG-INFO: {0}")]
    PkgInfoIOError(#[source] std::io::Error),

    #[error("No PKG-INFO found in archive")]
    NoPkgInfoFound,

    #[error(transparent)]
    PyProjectTomlError(#[from] ReadPyProjectError),

    #[error("Could not parse metadata")]
    WheelCoreMetaDataError(#[from] WheelCoreMetaDataError),
}

impl SDist {
    /// Create this struct from a path
    #[allow(dead_code)]
    pub fn from_path(
        path: &Path,
        normalized_package_name: &NormalizedPackageName,
    ) -> miette::Result<Self> {
        let file_name = path
            .file_name()
            .and_then(OsStr::to_str)
            .ok_or_else(|| miette::miette!("path does not contain a filename"))?;
        let name =
            SDistFilename::from_filename(file_name, normalized_package_name).into_diagnostic()?;
        let bytes = fs::File::open(path).into_diagnostic()?;
        Self::from_bytes(name, Box::new(bytes))
    }

    /// Find entry in tar archive
    fn find_entry(&self, name: impl AsRef<Path>) -> std::io::Result<Option<Vec<u8>>> {
        let mut lock = self.file.lock();
        let archives = generic_archive_reader(&mut lock, self.name.format)?;

        fn skip_first_component(path: &Path) -> PathBuf {
            path.components().skip(1).collect()
        }

        match archives {
            Archives::TarArchive(mut archive) => {
                // Loop over entries
                for entry in archive.entries()? {
                    let mut entry = entry?;

                    // Find name in archive and return this
                    if skip_first_component(entry.path()?.as_ref()) == name.as_ref() {
                        let mut bytes = Vec::new();
                        entry.read_to_end(&mut bytes)?;
                        return Ok(Some(bytes));
                    }
                }
                Ok(None)
            }
            Archives::Zip(mut archive) => {
                // Loop over zip entries and extract zip file by index
                // If file's path is not safe, ignore it and record a warning message
                for i in 0..archive.len() {
                    let mut file = archive.by_index(i)?;
                    if let Some(file_path) = file.enclosed_name() {
                        if skip_first_component(file_path) == name.as_ref() {
                            let mut bytes = Vec::new();
                            file.read_to_end(&mut bytes)?;
                            return Ok(Some(bytes));
                        }
                    } else {
                        tracing::warn!(
                            "Ignoring {0} as it cannot be converted to a valid path",
                            file.name()
                        );
                    }
                }
                Ok(None)
            }
        }
    }

    /// Read .PKG-INFO from the archive
    pub fn read_package_info(&self) -> Result<(Vec<u8>, PackageInfo), SDistError> {
        if let Some(bytes) = self
            .find_entry("PKG-INFO")
            .map_err(SDistError::PkgInfoIOError)?
        {
            let metadata = PackageInfo::from_bytes(bytes.as_slice())?;

            Ok((bytes, metadata))
        } else {
            Err(SDistError::NoPkgInfoFound)
        }
    }

    /// Checks if this artifact implements PEP 643
    /// and returns the metadata if it does
    pub fn pep643_metadata(&self) -> Result<Option<(Vec<u8>, WheelCoreMetadata)>, SDistError> {
        // Assume we have a PKG-INFO
        let (bytes, metadata) = self.read_package_info()?;
        let metadata =
            WheelCoreMetadata::try_from(metadata).map_err(SDistError::WheelCoreMetaDataError)?;
        if metadata.metadata_version.implements_pep643() {
            Ok(Some((bytes, metadata)))
        } else {
            Ok(None)
        }
    }

    /// Get a lock on the inner data
    pub fn lock_data(&self) -> parking_lot::MutexGuard<Box<dyn ReadAndSeek + Send>> {
        self.file.lock()
    }
}

impl HasArtifactName for SDist {
    type Name = SDistFilename;

    fn name(&self) -> &Self::Name {
        &self.name
    }
}

impl ArtifactFromBytes for SDist {
    fn from_bytes(name: Self::Name, bytes: Box<dyn ReadAndSeek + Send>) -> miette::Result<Self> {
        Ok(Self {
            name,
            file: parking_lot::Mutex::new(bytes),
        })
    }
}

impl ArtifactFromSource for SDist {
    fn try_get_bytes(&self) -> Result<Vec<u8>, std::io::Error> {
        let mut vec = vec![];
        let mut inner = self.lock_data();
        inner.rewind()?;
        inner.read_to_end(&mut vec)?;
        Ok(vec)
    }

    fn distribution_name(&self) -> String {
        self.name().distribution.as_source_str().to_owned()
    }

    fn version(&self) -> PypiVersion {
        PypiVersion::Version {
            version: self.name().version.clone(),
            package_allows_prerelease: false,
        }
    }

    fn artifact_name(&self) -> SourceArtifactName {
        SourceArtifactName::SDist(self.name().to_owned())
    }

    fn read_pyproject_toml(&self) -> Result<pyproject_toml::PyProjectToml, ReadPyProjectError> {
        if let Some(bytes) = self.find_entry("pyproject.toml")? {
            let source = String::from_utf8(bytes).map_err(|e| {
                ReadPyProjectError::PyProjectTomlParseError(format!(
                    "could not parse pyproject.toml (bad encoding): {}",
                    e
                ))
            })?;
            let project = pyproject_toml::PyProjectToml::new(&source).map_err(|e| {
                ReadPyProjectError::PyProjectTomlParseError(format!(
                    "could not parse pyproject.toml (bad toml): {}",
                    e
                ))
            })?;
            Ok(project)
        } else {
            Err(ReadPyProjectError::NoPyProjectTomlFound)
        }
    }

    /// Extract the contents of the sdist archive to the given directory
    fn extract_to(&self, work_dir: &Path) -> std::io::Result<()> {
        let mut lock = self.file.lock();
        let archives = generic_archive_reader(&mut lock, self.name.format)?;
        match archives {
            Archives::TarArchive(mut archive) => {
                archive.unpack(work_dir)?;
                Ok(())
            }
            Archives::Zip(mut archive) => {
                archive.extract(work_dir)?;
                Ok(())
            }
        }
    }
}

enum RawAndGzReader<'a> {
    Raw(&'a mut Box<dyn ReadAndSeek + Send>),
    Gz(GzDecoder<&'a mut Box<dyn ReadAndSeek + Send>>),
}

impl<'a> Read for RawAndGzReader<'a> {
    fn read(&mut self, buf: &mut [u8]) -> std::io::Result<usize> {
        match self {
            Self::Raw(r) => r.read(buf),
            Self::Gz(r) => r.read(buf),
        }
    }
}

enum Archives<'a> {
    TarArchive(Box<Archive<RawAndGzReader<'a>>>),
    Zip(Box<ZipArchive<&'a mut Box<dyn ReadAndSeek + Send>>>),
}

fn generic_archive_reader(
    file: &mut Box<dyn ReadAndSeek + Send>,
    format: SDistFormat,
) -> std::io::Result<Archives> {
    file.rewind()?;

    match format {
        SDistFormat::TarGz => {
            let bytes = GzDecoder::new(file);
            Ok(Archives::TarArchive(Box::new(Archive::new(RawAndGzReader::Gz(bytes)))))
        }
        SDistFormat::Tar => Ok(Archives::TarArchive(Box::new(Archive::new(RawAndGzReader::Raw(file))))),
        SDistFormat::Zip => {
            let zip = ZipArchive::new(file)?;
            Ok(Archives::Zip(Box::new(zip)))
        },
        unsupported_format => Err(std::io::Error::new(
            ErrorKind::InvalidData,
            format!("sdist archive format currently {unsupported_format} unsupported (only tar | tar.gz | zip are supported)"),
        )),
    }
}

#[cfg(test)]
mod tests {
    use crate::artifacts::SDist;
    use crate::index::PackageDb;
    use crate::index::{ArtifactRequest, PackageSourcesBuilder};
    use crate::python_env::Pep508EnvMakers;
    use crate::resolve::solve_options::{ResolveOptions, SDistResolution};
    use crate::resolve::PypiVersion;
<<<<<<< HEAD
    use crate::types::PackageName;
=======
    use crate::resolve::SDistResolution;
    use crate::types::{ArtifactFromSource, PackageName};
>>>>>>> af4af2b0
    use crate::types::{
        ArtifactInfo, ArtifactName, DistInfoMetadata, Extra, STreeFilename, Yanked,
    };
    use crate::wheel_builder::WheelBuilder;
    use insta::{assert_debug_snapshot, assert_ron_snapshot};
    use pep440_rs::Version;
    use reqwest::Client;
    use reqwest_middleware::ClientWithMiddleware;
    use std::collections::{HashMap, HashSet};
    use std::env;
    use std::path::Path;
    use std::str::FromStr;
    use std::sync::Arc;
    use tempfile::TempDir;
    use url::Url;

    fn get_package_db() -> (Arc<PackageDb>, TempDir) {
        let tempdir = tempfile::tempdir().unwrap();
        let client = ClientWithMiddleware::from(Client::new());

        let url = url::Url::parse("https://pypi.org/simple/").unwrap();
        let sources = PackageSourcesBuilder::new(url).build().unwrap();

        (
            Arc::new(PackageDb::new(sources, client, tempdir.path()).unwrap()),
            tempdir,
        )
    }

    #[tokio::test]
    pub async fn correct_metadata_fake_flask() {
        let path = Path::new(env!("CARGO_MANIFEST_DIR"))
            .join("../../test-data/sdists/fake-flask-3.0.0.tar.gz");

        let sdist = SDist::from_path(&path, &"fake-flask".parse().unwrap()).unwrap();
        // Should not fail as it is a valid PKG-INFO
        // and considered reliable
        let _package_db = get_package_db();
        sdist.pep643_metadata().unwrap().unwrap();
    }

    #[test]
    pub fn read_rich_build_info() {
        // Read path
        let path =
            Path::new(env!("CARGO_MANIFEST_DIR")).join("../../test-data/sdists/rich-13.6.0.tar.gz");

        // Load sdist
        let sdist = super::SDist::from_path(&path, &"rich".parse().unwrap()).unwrap();

        let build_system = sdist.read_pyproject_toml().unwrap().build_system.unwrap();

        assert_ron_snapshot!(build_system, @r###"
        BuildSystem(
          requires: [
            "poetry-core >=1.0.0",
          ],
          r#build-backend: Some("poetry.core.masonry.api"),
          r#backend-path: None,
        )
        "###);
    }

    #[tokio::test(flavor = "multi_thread")]
    pub async fn sdist_metadata() {
        let path =
            Path::new(env!("CARGO_MANIFEST_DIR")).join("../../test-data/sdists/rich-13.6.0.tar.gz");

        let sdist = SDist::from_path(&path, &"rich".parse().unwrap()).unwrap();

        let package_db = get_package_db();
        let env_markers = Arc::new(Pep508EnvMakers::from_env().await.unwrap().0);
        let wheel_builder = WheelBuilder::new(
            package_db.0,
            env_markers,
            None,
            ResolveOptions::default(),
            HashMap::default(),
        )
        .unwrap();

        let result = wheel_builder
            .get_sdist_metadata::<SDist>(&sdist)
            .await
            .unwrap();

        assert_debug_snapshot!(result.1);
    }

    #[tokio::test(flavor = "multi_thread")]
    pub async fn build_rich_with_metadata() {
        let path =
            Path::new(env!("CARGO_MANIFEST_DIR")).join("../../test-data/sdists/rich-13.6.0.tar.gz");

        let sdist = SDist::from_path(&path, &"rich".parse().unwrap()).unwrap();

        let package_db = get_package_db();
        let env_markers = Arc::new(Pep508EnvMakers::from_env().await.unwrap().0);
        let wheel_builder = WheelBuilder::new(
            package_db.0,
            env_markers,
            None,
            ResolveOptions::default(),
            HashMap::default(),
        )
        .unwrap();

        // Build the wheel
        wheel_builder.get_sdist_metadata(&sdist).await.unwrap();
        let wheel = wheel_builder.build_wheel(&sdist).await.unwrap();

        let (_, metadata) = wheel.metadata().unwrap();
        assert_debug_snapshot!(metadata);
    }
    #[tokio::test(flavor = "multi_thread")]
    pub async fn build_rich_no_metadata() {
        let path =
            Path::new(env!("CARGO_MANIFEST_DIR")).join("../../test-data/sdists/rich-13.6.0.tar.gz");

        let sdist = SDist::from_path(&path, &"rich".parse().unwrap()).unwrap();

        let package_db = get_package_db();
        let env_markers = Arc::new(Pep508EnvMakers::from_env().await.unwrap().0);
        let wheel_builder = WheelBuilder::new(
            package_db.0,
            env_markers,
            None,
            ResolveOptions::default(),
            HashMap::default(),
        )
        .unwrap();

        // Build the wheel
        let wheel = wheel_builder.build_wheel(&sdist).await.unwrap();

        let (_, metadata) = wheel.metadata().unwrap();
        assert_debug_snapshot!(metadata);
    }

    #[tokio::test(flavor = "multi_thread")]
    pub async fn build_wheel_and_pass_env_variables() {
        let path = Path::new(env!("CARGO_MANIFEST_DIR"))
            .join("../../test-data/sdists/env_package-0.1.tar.gz");

        let sdist = SDist::from_path(&path, &"env_package".parse().unwrap()).unwrap();

        let package_db = get_package_db();
        let env_markers = Arc::new(Pep508EnvMakers::from_env().await.unwrap().0);
        let resolve_options = ResolveOptions {
            ..Default::default()
        };

        let mut mandatory_env = HashMap::new();

        // In order to build wheel, we need to pass specific ENV that setup.py expect
        mandatory_env.insert("MY_ENV_VAR".to_string(), "SOME_VALUE".to_string());

        let wheel_builder = WheelBuilder::new(
            package_db.0,
            env_markers,
            None,
            resolve_options,
            mandatory_env,
        )
        .unwrap();

        // Build the wheel
        let wheel = wheel_builder.build_wheel(&sdist).await.unwrap();

        let (_, metadata) = wheel.metadata().unwrap();
        assert_debug_snapshot!(metadata);
    }

    // On windows these tests will fail because python interpreter
    // should have SYSTEMROOT
    // https://github.com/pyinstaller/pyinstaller/issues/6878
    #[cfg(not(target_os = "windows"))]
    #[tokio::test(flavor = "multi_thread")]
    pub async fn build_wheel_and_with_clean_env_and_pass_env_variables() {
        let path = Path::new(env!("CARGO_MANIFEST_DIR"))
            .join("../../test-data/sdists/env_package-0.1.tar.gz");

        let sdist = SDist::from_path(&path, &"env_package".parse().unwrap()).unwrap();

        let package_db = get_package_db();
        let env_markers = Arc::new(Pep508EnvMakers::from_env().await.unwrap().0);
        let resolve_options = ResolveOptions {
            clean_env: true,
            ..Default::default()
        };

        let mut mandatory_env = HashMap::new();

        // In order to build wheel, we need to pass specific ENV that setup.py expect
        mandatory_env.insert(String::from("MY_ENV_VAR"), String::from("SOME_VALUE"));

        let wheel_builder = WheelBuilder::new(
            package_db.0,
            env_markers,
            None,
            resolve_options,
            mandatory_env,
        )
        .unwrap();

        // Build the wheel
        let wheel = wheel_builder.build_wheel(&sdist).await.unwrap();

        let (_, metadata) = wheel.metadata().unwrap();
        assert_debug_snapshot!(metadata);
    }

    #[cfg(not(target_os = "windows"))]
    #[tokio::test(flavor = "multi_thread")]
    pub async fn build_wheel_and_will_fail_when_clean_env_is_used() {
        let path = Path::new(env!("CARGO_MANIFEST_DIR"))
            .join("../../test-data/sdists/env_package-0.1.tar.gz");

        let sdist = SDist::from_path(&path, &"env_package".parse().unwrap()).unwrap();

        let package_db = get_package_db();
        let env_markers = Arc::new(Pep508EnvMakers::from_env().await.unwrap().0);
        let resolve_options = ResolveOptions {
            clean_env: true,
            ..Default::default()
        };

        // Do not pass any mandatory env for wheel builder, and do not inherit
        // this should fail
        let mandatory_env = HashMap::new();

        let wheel_builder = WheelBuilder::new(
            package_db.0,
            env_markers,
            None,
            resolve_options,
            mandatory_env,
        )
        .unwrap();

        // Build the wheel
        let wheel = wheel_builder.build_wheel(&sdist).await;
        let err_string = wheel.err().unwrap().to_string();

        assert!(err_string.contains("could not build wheel"));
        assert!(err_string.contains("MY_ENV_VAR should be set in order to build wheel"));
    }

    #[tokio::test(flavor = "multi_thread")]
    pub async fn read_zip_metadata() {
        let path =
            Path::new(env!("CARGO_MANIFEST_DIR")).join("../../test-data/sdists/filterpy-1.4.5.zip");

        let sdist = SDist::from_path(&path, &"filterpy".parse().unwrap()).unwrap();

        let package_db = get_package_db();
        let env_markers = Arc::new(Pep508EnvMakers::from_env().await.unwrap().0);
        let wheel_builder = WheelBuilder::new(
            package_db.0,
            env_markers,
            None,
            ResolveOptions::default(),
            HashMap::default(),
        );

        let result = wheel_builder
            .unwrap()
            .get_sdist_metadata(&sdist)
            .await
            .unwrap();

        assert_debug_snapshot!(result.1);
    }

    #[tokio::test(flavor = "multi_thread")]
    pub async fn read_zip_archive_for_a_file() {
        let path = Path::new(env!("CARGO_MANIFEST_DIR"))
            .join("../../test-data/sdists/zip_read_package-1.0.0.zip");

        let sdist = SDist::from_path(&path, &"zip_read_package".parse().unwrap()).unwrap();

        let content = sdist.find_entry("test_file.txt").unwrap().unwrap();
        let content_text = String::from_utf8(content).unwrap();

        assert!(content_text.contains("hello world"));

        let content = sdist
            .find_entry("inner_folder/inner_file.txt")
            .unwrap()
            .unwrap();
        let content_text = String::from_utf8(content).unwrap();

        assert!(content_text.contains("hello inner world"));
    }

    #[tokio::test(flavor = "multi_thread")]
    pub async fn read_tar_gz_archive_for_a_file() {
        let path =
            Path::new(env!("CARGO_MANIFEST_DIR")).join("../../test-data/sdists/rich-13.6.0.tar.gz");

        let sdist = SDist::from_path(&path, &"rich".parse().unwrap()).unwrap();

        let pkg_info = sdist.find_entry("PKG-INFO").unwrap().unwrap();
        let pkg_info_text = String::from_utf8(pkg_info).unwrap();
        assert_debug_snapshot!(pkg_info_text);

        let init_file = sdist.find_entry("rich/__init__.py").unwrap().unwrap();
        let init_file_text = String::from_utf8(init_file).unwrap();
        assert_debug_snapshot!(init_file_text);
    }

    #[tracing_test::traced_test]
    #[tokio::test(flavor = "multi_thread")]
    pub async fn build_wheel_with_backend_path() {
        let path = Path::new(env!("CARGO_MANIFEST_DIR"))
            .join("../../test-data/sdists/setuptools-69.0.2.tar.gz");

        let sdist = SDist::from_path(&path, &"setuptools".parse().unwrap()).unwrap();

        let package_db = get_package_db();
        let env_markers = Arc::new(Pep508EnvMakers::from_env().await.unwrap().0);
        let resolve_options = ResolveOptions {
            sdist_resolution: SDistResolution::OnlySDists,
            ..Default::default()
        };

        let wheel_builder = WheelBuilder::new(
            package_db.0,
            env_markers,
            None,
            resolve_options,
            HashMap::default(),
        )
        .unwrap();

        // Build the wheel
        let wheel = wheel_builder.build_wheel(&sdist).await.unwrap();

        let (_, metadata) = wheel.metadata().unwrap();
        let mut metadata = metadata.clone();
        let extras: HashSet<Extra> = HashSet::from_iter(vec![
            Extra::from_str("certs").unwrap(),
            Extra::from_str("ssl").unwrap(),
            Extra::from_str("testing-integration").unwrap(),
            Extra::from_str("docs").unwrap(),
            Extra::from_str("testing").unwrap(),
        ]);
        assert_eq!(metadata.extras, extras);

        // hashset does not have a deterministic order
        metadata.extras = Default::default();
        assert_debug_snapshot!(metadata);
    }

    #[tokio::test(flavor = "multi_thread")]
    pub async fn build_rich_sdist_as_source_dependency() {
        let path =
            Path::new(env!("CARGO_MANIFEST_DIR")).join("../../test-data/sdists/rich-13.6.0.tar.gz");

        let url = Url::from_file_path(path.canonicalize().unwrap()).unwrap();

        let package_db = get_package_db();
        let env_markers = Arc::new(Pep508EnvMakers::from_env().await.unwrap().0);
        let wheel_builder = WheelBuilder::new(
            package_db.0.clone(),
            env_markers,
            None,
            ResolveOptions::default(),
            HashMap::default(),
        )
        .unwrap();

        let norm_name = PackageName::from_str("rich").unwrap();
        let content = package_db
            .0
            .available_artifacts(ArtifactRequest::DirectUrl {
                name: norm_name.into(),
                url: url.clone(),
                wheel_builder: &wheel_builder,
            })
            .await
            .unwrap();
        let artifact_info = content.get(&PypiVersion::Url(url)).unwrap();

        assert_debug_snapshot!(artifact_info[0].filename);
    }

    #[tokio::test(flavor = "multi_thread")]
    pub async fn build_rich_sdist_but_without_metadata_in_path_as_source_dependency() {
        let path = Path::new(env!("CARGO_MANIFEST_DIR"))
            .join("../../test-data/sdists/rich_without_metadata_in_path.tar.gz");

        let url = Url::from_file_path(path.canonicalize().unwrap()).unwrap();

        let package_db = get_package_db();
        let env_markers = Arc::new(Pep508EnvMakers::from_env().await.unwrap().0);
        let wheel_builder = WheelBuilder::new(
            package_db.0.clone(),
            env_markers,
            None,
            ResolveOptions::default(),
            HashMap::default(),
        )
        .unwrap();

        let norm_name = PackageName::from_str("rich").unwrap();
        let content = package_db
            .0
            .available_artifacts(ArtifactRequest::DirectUrl {
                name: norm_name.into(),
                url: url.clone(),
                wheel_builder: &wheel_builder,
            })
            .await
            .unwrap();
        let artifact_info = content.get(&PypiVersion::Url(url)).unwrap();

        assert_debug_snapshot!(artifact_info[0].filename);
    }

    #[tokio::test(flavor = "multi_thread")]
    pub async fn build_rich_as_folder_as_source_dependency() {
        let path = Path::new(env!("CARGO_MANIFEST_DIR"))
            .join("../../test-data/stree/dev_folder_with_rich");

        let url = Url::from_file_path(path.canonicalize().unwrap()).unwrap();

        // let sdist = SDist::from_path(&path, &"rich".parse().unwrap()).unwrap();

        let package_db = get_package_db();
        let env_markers = Arc::new(Pep508EnvMakers::from_env().await.unwrap().0);
        let wheel_builder = WheelBuilder::new(
            package_db.0.clone(),
            env_markers,
            None,
            ResolveOptions::default(),
            HashMap::default(),
        )
        .unwrap();

        let norm_name = PackageName::from_str("rich").unwrap();
        let content = package_db
            .0
            .available_artifacts(ArtifactRequest::DirectUrl {
                name: norm_name.into(),
                url: url.clone(),
                wheel_builder: &wheel_builder,
            })
            .await
            .unwrap();
        let artifact_info = content.get(&PypiVersion::Url(url)).unwrap();

        assert_debug_snapshot!(artifact_info[0].filename.as_stree().unwrap().distribution);
    }

    #[tokio::test(flavor = "multi_thread")]
    pub async fn build_rich_http_reference_source_code() {
        let url =
            Url::parse("https://github.com/Textualize/rich/archive/refs/tags/v13.7.0.zip").unwrap();

        let package_db = get_package_db();
        let env_markers = Arc::new(Pep508EnvMakers::from_env().await.unwrap().0);
        let wheel_builder = WheelBuilder::new(
            package_db.0.clone(),
            env_markers,
            None,
            ResolveOptions::default(),
            HashMap::default(),
        )
        .unwrap();

        let norm_name = PackageName::from_str("rich").unwrap();
        let content = package_db
            .0
            .available_artifacts(ArtifactRequest::DirectUrl {
                name: norm_name.into(),
                url: url.clone(),
                wheel_builder: &wheel_builder,
            })
            .await
            .unwrap();

        let artifact_info = content
            .iter()
            .flat_map(|(_, artifacts)| artifacts.iter().cloned())
            .collect::<Vec<_>>();

        let wheel_metadata = package_db
            .0
            .get_metadata(artifact_info.as_slice(), None)
            .await
            .unwrap()
            .unwrap();

        // assert_debug_snapshot!(wheel_metadata.0);
        assert_debug_snapshot!(wheel_metadata.1);

        // assert_debug_snapshot!(artifact_info[0].filename);
    }

    #[tokio::test(flavor = "multi_thread")]
    pub async fn build_rich_git_reference_source_code() {
        let url = Url::parse("git+https://github.com/Textualize/rich.git").unwrap();

        let package_db = get_package_db();
        let env_markers = Arc::new(Pep508EnvMakers::from_env().await.unwrap().0);
        let wheel_builder = WheelBuilder::new(
            package_db.0.clone(),
            env_markers,
            None,
            ResolveOptions::default(),
            HashMap::default(),
        )
        .unwrap();

        let norm_name = PackageName::from_str("rich").unwrap();
        let content = package_db
            .0
            .available_artifacts(ArtifactRequest::DirectUrl {
                name: norm_name.into(),
                url: url.clone(),
                wheel_builder: &wheel_builder,
            })
            .await
            .unwrap();
        let artifact_info = content.get(&PypiVersion::Url(url)).unwrap();

        assert_debug_snapshot!(artifact_info[0].filename);
    }

    #[tokio::test(flavor = "multi_thread")]
    pub async fn build_rich_git_reference_with_tag_source_code() {
        // Let's checkout some old version that have different requirements as new one
        let url = Url::parse("git+https://github.com/Textualize/rich.git@v1.0.0").unwrap();

        let package_db = get_package_db();
        let env_markers = Arc::new(Pep508EnvMakers::from_env().await.unwrap().0);
        let wheel_builder = WheelBuilder::new(
            package_db.0.clone(),
            env_markers,
            None,
            ResolveOptions::default(),
            HashMap::default(),
        )
        .unwrap();

        let norm_name = PackageName::from_str("rich").unwrap();
        let content = package_db
            .0
            .available_artifacts(ArtifactRequest::DirectUrl {
                name: norm_name.into(),
                url: url.clone(),
                wheel_builder: &wheel_builder,
            })
            .await
            .unwrap();

        let artifact_info = content
            .iter()
            .flat_map(|(_, artifacts)| artifacts.iter().cloned())
            .collect::<Vec<_>>();

        let wheel_metadata = package_db
            .0
            .get_metadata(artifact_info.as_slice(), None)
            .await
            .unwrap()
            .unwrap();

        assert_debug_snapshot!(wheel_metadata.1);
    }

    #[tokio::test(flavor = "multi_thread")]
    pub async fn get_only_metadata_for_local_stree_rich_without_calling_available_artifacts() {
        let path = Path::new(env!("CARGO_MANIFEST_DIR"))
            .join("../../test-data/stree/dev_folder_with_rich");

        let url = Url::from_file_path(path.canonicalize().unwrap()).unwrap();

        let package_db = get_package_db();
        let env_markers = Arc::new(Pep508EnvMakers::from_env().await.unwrap().0);
        let wheel_builder = WheelBuilder::new(
            package_db.0.clone(),
            env_markers,
            None,
            ResolveOptions::default(),
            HashMap::default(),
        )
        .unwrap();

        let norm_name = PackageName::from_str("rich").unwrap();
        let stree_file_name = STreeFilename {
            distribution: norm_name,
            version: Version::from_str("0.0.0").unwrap(),
            url: url.clone(),
        };

        let artifact_info = vec![ArtifactInfo {
            filename: ArtifactName::STree(stree_file_name),
            url: url,
            hashes: None,
            requires_python: None,
            dist_info_metadata: DistInfoMetadata::default(),
            yanked: Yanked::default(),
        }];

        let wheel_metadata = package_db
            .0
            .get_metadata(artifact_info.as_slice(), Some(&wheel_builder))
            .await
            .unwrap()
            .unwrap();

        assert_debug_snapshot!(wheel_metadata.1);
    }
}<|MERGE_RESOLUTION|>--- conflicted
+++ resolved
@@ -266,12 +266,7 @@
     use crate::python_env::Pep508EnvMakers;
     use crate::resolve::solve_options::{ResolveOptions, SDistResolution};
     use crate::resolve::PypiVersion;
-<<<<<<< HEAD
-    use crate::types::PackageName;
-=======
-    use crate::resolve::SDistResolution;
     use crate::types::{ArtifactFromSource, PackageName};
->>>>>>> af4af2b0
     use crate::types::{
         ArtifactInfo, ArtifactName, DistInfoMetadata, Extra, STreeFilename, Yanked,
     };
