use crate::types::{Artifact, NormalizedPackageName, SDistFilename, SDistFormat};
use crate::types::{WheelCoreMetaDataError, WheelCoreMetadata};
use crate::utils::ReadAndSeek;
use flate2::read::GzDecoder;
use miette::IntoDiagnostic;
use parking_lot::{Mutex, MutexGuard};
use serde::Serialize;

use fs_err as fs;
use std::ffi::OsStr;
use std::io::{ErrorKind, Read, Seek};
use std::path::{Path, PathBuf};
use tar::Archive;

/// Represents a source distribution artifact.
pub struct SDist {
    /// Name of the source distribution
    name: SDistFilename,

    /// Source dist archive
    file: Mutex<Box<dyn ReadAndSeek + Send>>,
}

#[derive(Debug, Serialize)]
pub struct BuildSystem {
    backend_path: Vec<PathBuf>,
    build_backend: String,
}

#[derive(thiserror::Error, Debug)]
pub enum SDistError {
    #[error("IO error: {0}")]
    Io(#[from] std::io::Error),

    #[error("No PKG-INFO found in archive")]
    NoPkgInfoFound,

    #[error("No pyproject.toml found in archive")]
    NoPyProjectTomlFound,

    #[error("Could not parse pyproject.toml")]
    PyProjectTomlParseError(String),

    #[error("Could not parse metadata")]
    WheelCoreMetaDataError(#[from] WheelCoreMetaDataError),
}

impl SDist {
    /// Create this struct from a path
    #[allow(dead_code)]
    pub fn from_path(
        path: &Path,
        normalized_package_name: &NormalizedPackageName,
    ) -> miette::Result<Self> {
        let file_name = path
            .file_name()
            .and_then(OsStr::to_str)
            .ok_or_else(|| miette::miette!("path does not contain a filename"))?;
        let name =
            SDistFilename::from_filename(file_name, normalized_package_name).into_diagnostic()?;
        let bytes = fs::File::open(path).into_diagnostic()?;
        Self::new(name, Box::new(bytes))
    }

    /// Find entry in tar archive
    fn find_entry(&self, name: impl AsRef<Path>) -> std::io::Result<Option<Vec<u8>>> {
        let mut lock = self.file.lock();
        let mut archive = generic_archive_reader(&mut lock, self.name.format)?;

        fn skip_first_component(path: &Path) -> PathBuf {
            path.components().skip(1).collect()
        }

        // Loop over entries
        for entry in archive.entries()? {
            let mut entry = entry?;

            // Find name in archive and return this
            if skip_first_component(entry.path()?.as_ref()) == name.as_ref() {
                let mut bytes = Vec::new();
                entry.read_to_end(&mut bytes)?;
                return Ok(Some(bytes));
            }
        }
        Ok(None)
    }

    /// Read .PKG-INFO from the archive
    pub fn read_package_info(&self) -> Result<(Vec<u8>, WheelCoreMetadata), SDistError> {
        if let Some(bytes) = self.find_entry("PKG-INFO")? {
            let metadata = WheelCoreMetadata::try_from(bytes.as_slice())?;

            Ok((bytes, metadata))
        } else {
            Err(SDistError::NoPkgInfoFound)
        }
    }

    /// Read the build system info from the pyproject.toml
    pub fn read_build_info(&self) -> Result<pyproject_toml::BuildSystem, SDistError> {
        if let Some(bytes) = self.find_entry("pyproject.toml")? {
            let source = String::from_utf8(bytes).map_err(|e| {
                SDistError::PyProjectTomlParseError(format!(
                    "could not parse pyproject.toml (bad encoding): {}",
                    e
                ))
            })?;
            let project = pyproject_toml::PyProjectToml::new(&source).map_err(|e| {
                SDistError::PyProjectTomlParseError(format!(
                    "could not parse pyproject.toml (bad toml): {}",
                    e
                ))
            })?;
            Ok(project
                .build_system
                .ok_or_else(|| std::io::Error::new(ErrorKind::NotFound, "no build-system found"))?)
        } else {
            Err(SDistError::NoPyProjectTomlFound)
        }
    }

    /// Extract the contents of the sdist archive to the given directory
    pub fn extract_to(&self, work_dir: &Path) -> std::io::Result<()> {
        let mut lock = self.file.lock();
        let mut archive = generic_archive_reader(&mut lock, self.name.format)?;
        archive.unpack(work_dir)?;
        Ok(())
    }

    /// Checks if this artifact implements PEP 643
    /// and returns the metadata if it does
    pub fn pep643_metadata(&self) -> Result<Option<(Vec<u8>, WheelCoreMetadata)>, SDistError> {
        // Assume we have a PKG-INFO
        let (bytes, metadata) = self.read_package_info()?;
        if metadata.metadata_version.implements_pep643() {
            Ok(Some((bytes, metadata)))
        } else {
            Ok(None)
        }
    }

    /// Get a lock on the inner data
    pub fn lock_data(&self) -> MutexGuard<Box<dyn ReadAndSeek + Send>> {
        self.file.lock()
    }
}

impl Artifact for SDist {
    type Name = SDistFilename;

    fn new(name: Self::Name, bytes: Box<dyn ReadAndSeek + Send>) -> miette::Result<Self> {
        Ok(Self {
            name,
            file: Mutex::new(bytes),
        })
    }

    fn name(&self) -> &Self::Name {
        &self.name
    }
}

enum RawAndGzReader<'a> {
    Raw(&'a mut Box<dyn ReadAndSeek + Send>),
    Gz(GzDecoder<&'a mut Box<dyn ReadAndSeek + Send>>),
}

impl<'a> Read for RawAndGzReader<'a> {
    fn read(&mut self, buf: &mut [u8]) -> std::io::Result<usize> {
        match self {
            Self::Raw(r) => r.read(buf),
            Self::Gz(r) => r.read(buf),
        }
    }
}

fn generic_archive_reader(
    file: &mut Box<dyn ReadAndSeek + Send>,
    format: SDistFormat,
) -> std::io::Result<Archive<RawAndGzReader>> {
    file.rewind()?;

    match format {
        SDistFormat::TarGz => {
            let bytes = GzDecoder::new(file);
            Ok(Archive::new(RawAndGzReader::Gz(bytes)))
        }
        SDistFormat::Tar => Ok(Archive::new(RawAndGzReader::Raw(file))),
        _ => Err(std::io::Error::new(
            ErrorKind::InvalidData,
            "sdist archive format currently unsupported (only tar and tar.gz are supported)",
        )),
    }
}

#[cfg(test)]
mod tests {
    use crate::artifacts::SDist;
    use crate::python_env::Pep508EnvMakers;
    use crate::wheel_builder::{WheelBuilder, WheelCache};
    use crate::{index::PackageDb, resolve::ResolveOptions};
    use insta::{assert_debug_snapshot, assert_ron_snapshot};
    use std::collections::HashMap;
    use std::path::Path;
    use tempfile::TempDir;

    fn get_package_db() -> (PackageDb, TempDir) {
        let tempdir = tempfile::tempdir().unwrap();
        (
            PackageDb::new(
                Default::default(),
                &[url::Url::parse("https://pypi.org/simple/").unwrap()],
                tempdir.path(),
            )
            .unwrap(),
            tempdir,
        )
    }

    #[tokio::test]
    pub async fn correct_metadata_fake_flask() {
        let path = Path::new(env!("CARGO_MANIFEST_DIR"))
            .join("../../test-data/sdists/fake-flask-3.0.0.tar.gz");

        let sdist = SDist::from_path(&path, &"fake-flask".parse().unwrap()).unwrap();
        // Should not fail as it is a valid PKG-INFO
        // and considered reliable
        let _package_db = get_package_db();
        sdist.pep643_metadata().unwrap().unwrap();
    }

    #[test]
    pub fn read_rich_build_info() {
        // Read path
        let path =
            Path::new(env!("CARGO_MANIFEST_DIR")).join("../../test-data/sdists/rich-13.6.0.tar.gz");

        // Load sdist
        let sdist = super::SDist::from_path(&path, &"rich".parse().unwrap()).unwrap();

        let build_system = sdist.read_build_info().unwrap();

        assert_ron_snapshot!(build_system, @r###"
        BuildSystem(
          requires: [
            "poetry-core >=1.0.0",
          ],
          r#build-backend: Some("poetry.core.masonry.api"),
          r#backend-path: None,
        )
        "###);
    }

    #[tokio::test(flavor = "multi_thread")]
    pub async fn sdist_metadata() {
        let path =
            Path::new(env!("CARGO_MANIFEST_DIR")).join("../../test-data/sdists/rich-13.6.0.tar.gz");

        let sdist = SDist::from_path(&path, &"rich".parse().unwrap()).unwrap();

        let package_db = get_package_db();
        let env_markers = Pep508EnvMakers::from_env().await.unwrap();
        let resolve_options = ResolveOptions::default();
        let wheel_builder = WheelBuilder::new(
            &package_db.0,
            &env_markers,
            None,
            &resolve_options,
<<<<<<< HEAD
            WheelCache::new(package_db.1.path().join("wheels")),
=======
            package_db.1.path(),
            HashMap::default(),
>>>>>>> 2a27de19
        );

        let result = wheel_builder.get_sdist_metadata(&sdist).await.unwrap();

        assert_debug_snapshot!(result.1);
    }

    #[tokio::test(flavor = "multi_thread")]
    pub async fn build_rich_with_metadata() {
        let path =
            Path::new(env!("CARGO_MANIFEST_DIR")).join("../../test-data/sdists/rich-13.6.0.tar.gz");

        let sdist = SDist::from_path(&path, &"rich".parse().unwrap()).unwrap();

        let package_db = get_package_db();
        let env_markers = Pep508EnvMakers::from_env().await.unwrap();
        let resolve_options = ResolveOptions::default();
        let wheel_builder = WheelBuilder::new(
            &package_db.0,
            &env_markers,
            None,
            &resolve_options,
<<<<<<< HEAD
            WheelCache::new(package_db.1.path().join("wheels")),
=======
            package_db.1.path(),
            HashMap::default(),
>>>>>>> 2a27de19
        );

        // Build the wheel
        wheel_builder.get_sdist_metadata(&sdist).await.unwrap();
        let wheel = wheel_builder.build_wheel(&sdist).await.unwrap();

        let (_, metadata) = wheel.metadata().unwrap();
        assert_debug_snapshot!(metadata);
    }
    #[tokio::test(flavor = "multi_thread")]
    pub async fn build_rich_no_metadata() {
        let path =
            Path::new(env!("CARGO_MANIFEST_DIR")).join("../../test-data/sdists/rich-13.6.0.tar.gz");

        let sdist = SDist::from_path(&path, &"rich".parse().unwrap()).unwrap();

        let package_db = get_package_db();
        let env_markers = Pep508EnvMakers::from_env().await.unwrap();
        let resolve_options = ResolveOptions::default();
        let wheel_builder = WheelBuilder::new(
            &package_db.0,
            &env_markers,
            None,
            &resolve_options,
<<<<<<< HEAD
            WheelCache::new(package_db.1.path().join("wheels")),
=======
            package_db.1.path(),
            HashMap::default(),
>>>>>>> 2a27de19
        );

        // Build the wheel
        let wheel = wheel_builder.build_wheel(&sdist).await.unwrap();

        let (_, metadata) = wheel.metadata().unwrap();
        assert_debug_snapshot!(metadata);
    }

    #[tokio::test(flavor = "multi_thread")]
    pub async fn build_wheel_and_pass_env_variables() {
        let path = Path::new(env!("CARGO_MANIFEST_DIR"))
            .join("../../test-data/sdists/env_package-0.1.tar.gz");

        let sdist = SDist::from_path(&path, &"env_package".parse().unwrap()).unwrap();

        let package_db = get_package_db();
        let env_markers = Pep508EnvMakers::from_env().await.unwrap();
        let resolve_options = ResolveOptions {
            ..Default::default()
        };

        let mut mandatory_env = HashMap::new();

        // In order to build wheel, we need to pass specific ENV that setup.py expect
        mandatory_env.insert("MY_ENV_VAR".to_string(), "SOME_VALUE".to_string());

        let wheel_builder = WheelBuilder::new(
            &package_db.0,
            &env_markers,
            None,
            &resolve_options,
            package_db.1.path(),
            mandatory_env,
        );

        // Build the wheel
        let wheel = wheel_builder.build_wheel(&sdist).await.unwrap();

        let (_, metadata) = wheel.metadata().unwrap();
        assert_debug_snapshot!(metadata);
    }

    // On windows these tests will fail because python interpreter
    // should have SYSTEMROOT
    // https://github.com/pyinstaller/pyinstaller/issues/6878
    #[cfg(not(target_os = "windows"))]
    #[tokio::test(flavor = "multi_thread")]
    pub async fn build_wheel_and_with_clean_env_and_pass_env_variables() {
        let path = Path::new(env!("CARGO_MANIFEST_DIR"))
            .join("../../test-data/sdists/env_package-0.1.tar.gz");

        let sdist = SDist::from_path(&path, &"env_package".parse().unwrap()).unwrap();

        let package_db = get_package_db();
        let env_markers = Pep508EnvMakers::from_env().await.unwrap();
        let resolve_options = ResolveOptions {
            clean_env: true,
            ..Default::default()
        };

        let mut mandatory_env = HashMap::new();

        // In order to build wheel, we need to pass specific ENV that setup.py expect
        mandatory_env.insert(String::from("MY_ENV_VAR"), String::from("SOME_VALUE"));

        let wheel_builder = WheelBuilder::new(
            &package_db.0,
            &env_markers,
            None,
            &resolve_options,
            package_db.1.path(),
            mandatory_env,
        );

        // Build the wheel
        let wheel = wheel_builder.build_wheel(&sdist).await.unwrap();

        let (_, metadata) = wheel.metadata().unwrap();
        assert_debug_snapshot!(metadata);
    }

    #[cfg(not(target_os = "windows"))]
    #[tokio::test(flavor = "multi_thread")]
    pub async fn build_wheel_and_will_fail_when_clean_env_is_used() {
        let path = Path::new(env!("CARGO_MANIFEST_DIR"))
            .join("../../test-data/sdists/env_package-0.1.tar.gz");

        let sdist = SDist::from_path(&path, &"env_package".parse().unwrap()).unwrap();

        let package_db = get_package_db();
        let env_markers = Pep508EnvMakers::from_env().await.unwrap();
        let resolve_options = ResolveOptions {
            clean_env: true,
            ..Default::default()
        };

        // Do not pass any mandatory env for wheel builder, and do not inherit
        // this should fail
        let mandatory_env = HashMap::new();

        let wheel_builder = WheelBuilder::new(
            &package_db.0,
            &env_markers,
            None,
            &resolve_options,
            package_db.1.path(),
            mandatory_env,
        );

        // Build the wheel
        let wheel = wheel_builder.build_wheel(&sdist).await;
        let err_string = wheel.err().unwrap().to_string();

        assert!(err_string.contains("could not build wheel"));
        assert!(err_string.contains("MY_ENV_VAR should be set in order to build wheel"));
    }
}<|MERGE_RESOLUTION|>--- conflicted
+++ resolved
@@ -266,12 +266,7 @@
             &env_markers,
             None,
             &resolve_options,
-<<<<<<< HEAD
-            WheelCache::new(package_db.1.path().join("wheels")),
-=======
-            package_db.1.path(),
             HashMap::default(),
->>>>>>> 2a27de19
         );
 
         let result = wheel_builder.get_sdist_metadata(&sdist).await.unwrap();
@@ -294,12 +289,7 @@
             &env_markers,
             None,
             &resolve_options,
-<<<<<<< HEAD
-            WheelCache::new(package_db.1.path().join("wheels")),
-=======
-            package_db.1.path(),
             HashMap::default(),
->>>>>>> 2a27de19
         );
 
         // Build the wheel
@@ -324,12 +314,7 @@
             &env_markers,
             None,
             &resolve_options,
-<<<<<<< HEAD
-            WheelCache::new(package_db.1.path().join("wheels")),
-=======
-            package_db.1.path(),
             HashMap::default(),
->>>>>>> 2a27de19
         );
 
         // Build the wheel
@@ -362,7 +347,6 @@
             &env_markers,
             None,
             &resolve_options,
-            package_db.1.path(),
             mandatory_env,
         );
 
@@ -401,7 +385,6 @@
             &env_markers,
             None,
             &resolve_options,
-            package_db.1.path(),
             mandatory_env,
         );
 
@@ -436,7 +419,6 @@
             &env_markers,
             None,
             &resolve_options,
-            package_db.1.path(),
             mandatory_env,
         );
 
