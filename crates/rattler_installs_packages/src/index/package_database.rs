use crate::artifacts::{SDist, STree, SourceArtifact, Wheel};
use crate::index::file_store::FileStore;
use crate::index::html::{parse_package_names_html, parse_project_info_html};
use crate::index::http::{CacheMode, Http, HttpRequestError};
use crate::resolve::PypiVersion;
use crate::types::{
    ArtifactHashes, ArtifactInfo, ArtifactName, DistInfoMetadata, PackageName, ProjectInfo,
    SDistFilename, SDistFormat, STreeFilename, WheelCoreMetadata, Yanked,
};
use crate::wheel_builder::{WheelBuildError, WheelBuilder, WheelCache};
use crate::{
    types::Artifact, types::InnerAsArtifactName, types::NormalizedPackageName, types::Version,
    types::WheelFilename,
};
use async_http_range_reader::{AsyncHttpRangeReader, CheckSupportMethod};
use async_recursion::async_recursion;
use elsa::sync::FrozenMap;
use futures::{pin_mut, stream, StreamExt};
use http::{header::CONTENT_TYPE, HeaderMap, HeaderValue, Method};
use indexmap::IndexMap;
use miette::{self, Diagnostic, IntoDiagnostic};
<<<<<<< HEAD
use parking_lot::Mutex;
use rattler_build::recipe::parser::{GitRev, GitSource, GitUrl};
use rattler_build::source::git_source::git_src;
use rattler_digest::{compute_bytes_digest, parse_digest_from_hex, Sha256};
use reqwest::{header::CACHE_CONTROL, Client, StatusCode};
use std::ffi::OsStr;
use std::fs;
=======
use reqwest::{header::CACHE_CONTROL, StatusCode};
use reqwest_middleware::ClientWithMiddleware;
>>>>>>> b381c14c
use std::path::PathBuf;
use std::str::FromStr;
use std::{fmt::Display, io::Read, path::Path};
use tempfile::tempdir;
use url::Url;

use super::parse_hash;

/// Cache of the available packages, artifacts and their metadata.
pub struct PackageDb {
    http: Http,

    /// Index URLS to query
    index_urls: Vec<Url>,

    /// A file store that stores metadata by hashes
    metadata_cache: FileStore,

    /// A cache of package name to version to artifacts.
    artifacts: FrozenMap<NormalizedPackageName, Box<IndexMap<PypiVersion, Vec<ArtifactInfo>>>>,

    /// Cache to locally built wheels
    local_wheel_cache: WheelCache,

    /// Reference to the cache directory for all caches
    cache_dir: PathBuf,
}

impl PackageDb {
    /// Constructs a new [`PackageDb`] that reads information from the specified URLs.
    pub fn new(
        client: ClientWithMiddleware,
        index_urls: &[Url],
        cache_dir: &Path,
    ) -> std::io::Result<Self> {
        Ok(Self {
            http: Http::new(client, FileStore::new(&cache_dir.join("http"))?),
            index_urls: index_urls.into(),
            metadata_cache: FileStore::new(&cache_dir.join("metadata"))?,
            artifacts: Default::default(),
            local_wheel_cache: WheelCache::new(cache_dir.join("local_wheels")),
            cache_dir: cache_dir.to_owned(),
        })
    }

    /// Returns the cache directory
    pub fn cache_dir(&self) -> &Path {
        &self.cache_dir
    }

    /// Returns the local wheel cache
    pub fn local_wheel_cache(&self) -> &WheelCache {
        &self.local_wheel_cache
    }

    /// Downloads and caches information about available artifiacts of a package from the index.
    pub async fn available_artifacts<P: Into<NormalizedPackageName>>(
        &self,
        p: P,
    ) -> miette::Result<&IndexMap<PypiVersion, Vec<ArtifactInfo>>> {
        let p = p.into();
        if let Some(cached) = self.artifacts.get(&p) {
            Ok(cached)
        } else {
            // Start downloading the information for each url.
            let http = self.http.clone();
            let request_iter = stream::iter(self.index_urls.iter())
                .map(|url| url.join(&format!("{}/", p.as_str())).expect("invalid url"))
                .map(|url| fetch_simple_api(&http, url))
                .buffer_unordered(10)
                .filter_map(|result| async { result.transpose() });

            pin_mut!(request_iter);

            // Add all the incoming results to the set of results
            let mut result: IndexMap<PypiVersion, Vec<ArtifactInfo>> = Default::default();
            while let Some(response) = request_iter.next().await {
                for artifact in response?.files {
                    result
                        .entry(artifact.filename.version().clone())
                        .or_default()
                        .push(artifact);
                }
            }

            // Sort the artifact infos by name, this is just to have a consistent order and make
            // the resolution output consistent.
            for artifact_infos in result.values_mut() {
                artifact_infos.sort_by(|a, b| a.filename.cmp(&b.filename));
            }

            // Sort in descending order by version
            result.sort_unstable_by(|v1, _, v2, _| v2.cmp(v1));

            Ok(self.artifacts.insert(p.clone(), Box::new(result)))
        }
    }

    /// Get artifact by file URL
    pub async fn get_file_artifact<'a, 'i, P: Into<NormalizedPackageName>>(
        &self,
        p: P,
        url: Url,
        wheel_builder: &WheelBuilder<'a, 'i>,
    ) -> miette::Result<&IndexMap<PypiVersion, Vec<ArtifactInfo>>> {
        let str_name = url.path();
        let path = Path::new(str_name);

        let normalized_package_name = p.into();

        let dummy_version =
            Version::from_str("0.0.0").expect("0.0.0 version should always be parseable");

        let (data_bytes, metadata, artifact_name) = if path.is_file() && str_name.ends_with(".whl") {
            let wheel = Wheel::from_path(path, &normalized_package_name).
            map_err(|e| WheelBuildError::Error(format!("Could not build wheel: {}", e))).into_diagnostic()?;
            
            let (data_bytes, metadata) = wheel.metadata()?;
            (data_bytes, metadata, ArtifactName::Wheel(wheel.name().clone()), )

        } else if path.is_file() {
            let distribution = PackageName::from(normalized_package_name.clone());

            let format = SDistFormat::get_extension(str_name).into_diagnostic()?;

            let dummy_sdist_file_name = SDistFilename {
                distribution,
                version: dummy_version,
                format,
            };
            let bytes = fs::File::open(path).into_diagnostic()?;

            let dummy_sdist = SDist::new(dummy_sdist_file_name, Box::new(bytes))?;

            let (data_bytes, metadata) = wheel_builder
                .get_sdist_metadata(&dummy_sdist)
                .await
                .into_diagnostic()?;

            // construct a real sdist filename
            let sdist_filename = SDistFilename {
                distribution: metadata.name.clone(),
                version: metadata.version.clone(),
                format,
            };

            let filename = ArtifactName::SDist(sdist_filename.clone());

            (data_bytes, metadata, filename)
        } else {
            let distribution = PackageName::from(normalized_package_name.clone());

            let stree_file_name = STreeFilename {
                distribution,
                version: url.clone(),
            };

            let stree = STree {
                name: stree_file_name,
                location: Mutex::new(path.to_path_buf()),
            };

            let (data_bytes, metadata) = wheel_builder
                .get_sdist_metadata(&stree)
                .await
                .into_diagnostic()?;

            let stree_file_name = STreeFilename {
                distribution: metadata.name.clone(),
                version: url.clone(),
            };

            (data_bytes, metadata, ArtifactName::STree(stree_file_name))
        };

        // TODO: extract hash from url if it's present
        let project_hash = ArtifactHashes {
            sha256: Some(compute_bytes_digest::<Sha256>(url.as_str().as_bytes())),
        };

        // let's try to build an artifact info
        let artifact_info = ArtifactInfo {
            filename: artifact_name,
            url: url.clone(),
            hashes: Some(project_hash),
            requires_python: metadata.requires_python,
            dist_info_metadata: DistInfoMetadata::default(),
            yanked: Yanked::default(),
        };

        let mut result: IndexMap<PypiVersion, Vec<ArtifactInfo>> = Default::default();

        result
            .entry(PypiVersion::Url(url))
            .or_default()
            .push(artifact_info.clone());

        self.put_metadata_in_cache(&artifact_info, &data_bytes)
            .await?;

        Ok(self
            .artifacts
            .insert(normalized_package_name.clone(), Box::new(result)))
    }

    /// Get artifact by file URL
    pub async fn get_http_artifact<'a, 'i, P: Into<NormalizedPackageName>>(
        &self,
        p: P,
        url: Url,
        wheel_builder: &WheelBuilder<'a, 'i>,
    ) -> miette::Result<&IndexMap<PypiVersion, Vec<ArtifactInfo>>> {
        let str_name = url.path();
        let url_hash = url.fragment().and_then(parse_hash);

        let normalized_package_name = p.into();

        // Get the contents of the artifact
        let artifact_bytes = self
            .http
            .request(
                url.clone(),
                Method::GET,
                HeaderMap::default(),
                CacheMode::Default,
            )
            .await?;

        let bytes = artifact_bytes
            .into_body()
            .into_local()
            .await
            .into_diagnostic()?;

        let (filename, data_bytes, metadata) = match str_name.ends_with(".whl") {
            true => {
                // it's wheel
                let url_path = PathBuf::from_str(url.path()).unwrap();
                let file_name = url_path
                    .file_name()
                    .and_then(OsStr::to_str)
                    .ok_or_else(|| {
                        miette::miette!("path {:?} does not contain a wheel filename", url_path)
                    })?;
                let wheel_filename =
                    WheelFilename::from_filename(file_name, &normalized_package_name)
                        .into_diagnostic()?;
                let wheel = Wheel::new(wheel_filename.clone(), Box::new(bytes))?;
                let filename = ArtifactName::Wheel(wheel_filename);
                let (data_bytes, metadata) = wheel.metadata()?;
                (filename, data_bytes, metadata)
            }
            false => {
                // it's probably an sdist
                let distribution = PackageName::from(normalized_package_name.clone());
                let version =
                    Version::from_str("0.0.0").expect("0.0.0 version should always be parseable");
                let format = SDistFormat::get_extension(str_name).into_diagnostic()?;

                let dummy_sdist_file_name = SDistFilename {
                    distribution,
                    version,
                    format,
                };

                let dummy_sdist = SDist::new(dummy_sdist_file_name, Box::new(bytes))?;

                // verify hash of url fragment with sdist
                let sdist_hash = dummy_sdist.get_wheel_key().into_diagnostic()?;

                if let Some(hash) = url_hash.clone() {
                    
                    let right_hash = ArtifactHashes {
                        sha256: parse_digest_from_hex::<Sha256>(sdist_hash.to_string().as_str()),
                    };

                    assert_eq!(hash, right_hash);
                }

                let (data_bytes, metadata) = wheel_builder
                    .get_sdist_metadata(&dummy_sdist)
                    .await
                    .into_diagnostic()?;

                // construct a real sdist filename
                let sdist_filename = SDistFilename {
                    distribution: metadata.name.clone(),
                    version: metadata.version.clone(),
                    format,
                };
                let filename = ArtifactName::SDist(sdist_filename.clone());
                (filename, data_bytes, metadata)
            }
        };

        let requires_python = metadata.requires_python;

        let dist_info_metadata = DistInfoMetadata {
            available: false,
            hashes: ArtifactHashes::default(),
        };

        let yanked = Yanked {
            yanked: false,
            reason: None,
        };

        let artifact_info = ArtifactInfo {
            filename,
            url: url.clone(),
            hashes: url_hash,
            requires_python,
            dist_info_metadata,
            yanked,
        };

        let mut result: IndexMap<PypiVersion, Vec<ArtifactInfo>> = Default::default();
        result
            .entry(PypiVersion::Url(url))
            .or_default()
            .push(artifact_info.clone());

        self.put_metadata_in_cache(&artifact_info, &data_bytes)
            .await?;

        Ok(self
            .artifacts
            .insert(normalized_package_name.clone(), Box::new(result)))
    }

    /// Get artifact by git reference
    pub async fn get_git_artifact<'a, 'i, P: Into<NormalizedPackageName>>(
        &self,
        p: P,
        url: Url,
        wheel_builder: &WheelBuilder<'a, 'i>,
    ) -> miette::Result<&IndexMap<PypiVersion, Vec<ArtifactInfo>>> {
        let str_name = url.as_str();

        let new_str_url = str_name.replace("git+https", "https");

        let checkout_url = Url::from_str(new_str_url.as_str()).unwrap();

        let normalized_package_name = p.into();

        let git_source = GitSource {
            url: GitUrl::Url(checkout_url.clone()),
            rev: GitRev::Head,
            depth: None,
            patches: vec![],
            target_directory: None,
            lfs: false,
        };

        let temp_dir = tempdir().unwrap();

        let cache_dir = temp_dir.path().join("rip-git-cache");
        let clone_dir = temp_dir.path().join("rip-clone-dir");

        let (location, _rev) =
            git_src(&git_source, cache_dir.as_ref(), clone_dir.as_ref()).unwrap();

        let distribution = PackageName::from(normalized_package_name.clone());

        let stree_partial_file_name = STreeFilename {
            distribution,
            version: url.clone(),
        };

        let stree = STree {
            name: stree_partial_file_name,
            location: Mutex::new(location.to_path_buf()),
        };

        let (data_bytes, metadata) = wheel_builder
            .get_sdist_metadata(&stree)
            .await
            .into_diagnostic()?;

        let stree_partial_file_name = STreeFilename {
            distribution: metadata.name.clone(),
            version: url.clone(),
        };

        let filename = ArtifactName::STree(stree_partial_file_name.clone());

        let requires_python = metadata.requires_python;

        let dist_info_metadata = DistInfoMetadata {
            available: false,
            hashes: ArtifactHashes::default(),
        };

        let yanked = Yanked {
            yanked: false,
            reason: None,
        };

        let project_hash = ArtifactHashes {
            sha256: Some(compute_bytes_digest::<Sha256>(url.as_str().as_bytes())),
        };

        let artifact_info = ArtifactInfo {
            filename,
            url: url.clone(),
            hashes: Some(project_hash),
            requires_python,
            dist_info_metadata,
            yanked,
        };

        let mut result: IndexMap<PypiVersion, Vec<ArtifactInfo>> = Default::default();
        result
            .entry(PypiVersion::Url(url))
            .or_default()
            .push(artifact_info.clone());

        self.put_metadata_in_cache(&artifact_info, &data_bytes)
            .await?;

        Ok(self
            .artifacts
            .insert(normalized_package_name.clone(), Box::new(result)))
    }

    /// Get artifact directly from file, vcs, or url
    pub async fn get_artifact_by_url<'a, 'i, P: Into<NormalizedPackageName>>(
        &self,
        p: P,
        url: Url,
        wheel_builder: &WheelBuilder<'a, 'i>,
    ) -> miette::Result<&IndexMap<PypiVersion, Vec<ArtifactInfo>>> {
        //conver to str
        let p = p.into();

        if let Some(cached) = self.artifacts.get(&p) {
            Ok(cached)
        } else if url.scheme() == "file" {
            self.get_file_artifact(p, url, wheel_builder).await
        } else if url.scheme() == "https" {
            self.get_http_artifact(p, url, wheel_builder).await
        } else if url.scheme() == "git+https" {
            self.get_git_artifact(p, url, wheel_builder).await
        } else {
            // make it a better error
            Err(miette::miette!(
                "Usage of unsecure protocol or unsupported scheme {:?}",
                url.scheme()
            ))
        }
    }

    /// Reads the metadata for the given artifact from the cache or return `None` if the metadata
    /// could not be found in the cache.
    async fn metadata_from_cache(&self, ai: &ArtifactInfo) -> Option<Vec<u8>> {
        let mut data = self.metadata_cache.get(&ai.hashes.as_ref()?).await?;
        let mut bytes = Vec::new();
        data.read_to_end(&mut bytes).ok()?;
        Some(bytes)
    }

    /// Writes the metadata for the given artifact into the cache. If the metadata already exists
    /// its not overwritten.
    async fn put_metadata_in_cache(&self, ai: &ArtifactInfo, blob: &[u8]) -> miette::Result<()> {
        if let Some(hash) = &ai.hashes {
            self.metadata_cache
                .get_or_set(&hash, |w| w.write_all(blob))
                .await
                .into_diagnostic()?;
        }
        Ok(())
    }

    /// Check if we already have one of the artifacts cached. Only do this if we have more than
    /// one artifact because otherwise, we'll do a request anyway if we dont have the file
    /// cached.
    async fn metadata_for_cached_artifacts<'a>(
        &self,
        artifacts: &[&'a ArtifactInfo],
    ) -> miette::Result<Option<(&'a ArtifactInfo, WheelCoreMetadata)>> {
        for &artifact_info in artifacts.iter() {
            if artifact_info.is::<Wheel>() {
                let result = self
                    .get_artifact_with_cache::<Wheel>(artifact_info, CacheMode::OnlyIfCached)
                    .await;
                match result {
                    Ok(artifact) => {
                        // Apparently the artifact has been downloaded, but its metadata has not been
                        // cached yet. Lets store it there.
                        let metadata = artifact.metadata();
                        match metadata {
                            Ok((blob, metadata)) => {
                                self.put_metadata_in_cache(artifact_info, &blob).await?;
                                return Ok(Some((artifact_info, metadata)));
                            }
                            Err(err) => {
                                tracing::warn!(
                                    "Error reading metadata from artifact '{}' skipping ({:?})",
                                    artifact_info.filename,
                                    err
                                );
                                continue;
                            }
                        }
                    }
                    Err(err) => match err.downcast_ref::<HttpRequestError>() {
                        Some(HttpRequestError::NotCached(_)) => continue,
                        _ => return Err(err),
                    },
                }
            }
            // We know that it is an sdist
            else {
                let result = self
                    .get_artifact_with_cache::<SDist>(artifact_info, CacheMode::OnlyIfCached)
                    .await;

                match result {
                    Ok(sdist) => {
                        // Save the pep643 metadata in the cache if it is available
                        let metadata = sdist.pep643_metadata().into_diagnostic()?;
                        if let Some((bytes, _)) = metadata {
                            self.put_metadata_in_cache(artifact_info, &bytes).await?;
                        }
                    }
                    Err(err) => match err.downcast_ref::<HttpRequestError>() {
                        Some(HttpRequestError::NotCached(_)) => continue,
                        _ => return Err(err),
                    },
                }
            }
        }
        Ok(None)
    }

    async fn get_metadata_wheels<'a>(
        &self,
        artifacts: &[&'a ArtifactInfo],
    ) -> miette::Result<Option<(&'a ArtifactInfo, WheelCoreMetadata)>> {
        let wheels = artifacts
            .iter()
            .copied()
            .filter(|artifact_info| artifact_info.is::<Wheel>());

        // Get the information from the first artifact. We assume the metadata is consistent across
        // all matching artifacts
        for artifact_info in wheels {
            // Retrieve the metadata instead of the entire wheel
            // If the dist-info is available separately, we can use that instead
            if artifact_info.dist_info_metadata.available {
                return Ok(Some(self.get_pep658_metadata(artifact_info).await?));
            }

            // Try to load the data by sparsely reading the artifact (if supported)
            if let Some(metadata) = self.get_lazy_metadata_wheel(artifact_info).await? {
                return Ok(Some((artifact_info, metadata)));
            }

            // Otherwise download the entire artifact
            let artifact = self
                .get_artifact_with_cache::<Wheel>(artifact_info, CacheMode::Default)
                .await?;
            let metadata = artifact.metadata();
            match metadata {
                Ok((blob, metadata)) => {
                    self.put_metadata_in_cache(artifact_info, &blob).await?;
                    return Ok(Some((artifact_info, metadata)));
                }
                Err(err) => {
                    tracing::warn!(
                        "Error reading metadata from artifact '{}' skipping ({:?})",
                        artifact_info.filename,
                        err
                    );
                    continue;
                }
            }
        }
        Ok(None)
    }

    async fn get_metadata_sdists<'a, 'i>(
        &self,
        artifacts: &[&'a ArtifactInfo],
        wheel_builder: &WheelBuilder<'a, 'i>,
    ) -> miette::Result<Option<(&'a ArtifactInfo, WheelCoreMetadata)>> {
        let sdists = artifacts
            .iter()
            .copied()
            .filter(|artifact_info| artifact_info.is::<SDist>());

        // Keep track of errors
        // only print these if we have not been able to find any metadata
        let mut errors = Vec::new();
        for artifact_info in sdists {
            let artifact = self
                .get_artifact_with_cache::<SDist>(artifact_info, CacheMode::Default)
                .await?;
            let metadata = wheel_builder.get_sdist_metadata(&artifact).await;
            match metadata {
                Ok((blob, metadata)) => {
                    self.put_metadata_in_cache(artifact_info, &blob).await?;
                    return Ok(Some((artifact_info, metadata)));
                }
                Err(err) => {
                    errors.push(format!(
                        "Error from source distributions '{}' skipped: \n {}",
                        artifact_info.filename, err
                    ));
                    continue;
                }
            }
        }

        // Could not find any metadata, so print the errors
        for error in errors {
            tracing::error!("{}", error);
        }

        Ok(None)
    }

    /// Returns the metadata from a set of artifacts. This function assumes that metadata is
    /// consistent for all artifacts of a single version.
    pub async fn get_metadata<'a, 'i>(
        &self,
        artifacts: &[&'a ArtifactInfo],
        wheel_builder: Option<&WheelBuilder<'a, 'i>>,
    ) -> miette::Result<Option<(&'a ArtifactInfo, WheelCoreMetadata)>> {
        // Check if we already have information about any of the artifacts cached.
        // Return if we do
        for artifact_info in artifacts.iter().copied() {
            if let Some(metadata_bytes) = self.metadata_from_cache(artifact_info).await {
                return Ok(Some((
                    artifact_info,
                    WheelCoreMetadata::try_from(metadata_bytes.as_slice()).into_diagnostic()?,
                )));
            }
        }

        // Apparently we dont have any metadata cached yet.
        // Next up check if we have downloaded any artifacts but do not have the metadata stored yet
        // In this case we can just return it
        let result = self.metadata_for_cached_artifacts(artifacts).await?;
        if result.is_some() {
            return Ok(result);
        }

        // We have exhausted all options to read the metadata from the cache. We'll have to hit the
        // network to get to the information.
        // Let's try to get information for any wheels that we have
        // first
        let result = self.get_metadata_wheels(artifacts).await?;
        if result.is_some() {
            return Ok(result);
        }

        // No wheels found with metadata, try to get metadata from sdists
        // by building them or using the appropriate hooks
        if let Some(wheel_builder) = wheel_builder {
            let result = self.get_metadata_sdists(artifacts, wheel_builder).await?;
            if result.is_some() {
                return Ok(result);
            }
        }

        // Ok literally nothing seems to work, so we'll just return None
        Ok(None)
    }

    async fn get_lazy_metadata_wheel(
        &self,
        artifact_info: &ArtifactInfo,
    ) -> miette::Result<Option<WheelCoreMetadata>> {
        tracing::info!(url=%artifact_info.url, "lazy reading artifact");

        // Check if the artifact is the same type as the info.
        let name = WheelFilename::try_as(&artifact_info.filename)
            .expect("the specified artifact does not refer to type requested to read");

        if let Ok((mut reader, _)) = AsyncHttpRangeReader::new(
            self.http.client.clone(),
            artifact_info.url.clone(),
            CheckSupportMethod::Head,
        )
        .await
        {
            match Wheel::read_metadata_bytes(name, &mut reader).await {
                Ok((blob, metadata)) => {
                    self.put_metadata_in_cache(artifact_info, &blob).await?;
                    return Ok(Some(metadata));
                }
                Err(err) => {
                    tracing::warn!("failed to sparsely read wheel file: {err}, falling back to downloading the whole file");
                }
            }
        }

        Ok(None)
    }

    /// Retrieve the PEP658 metadata for the given artifact.
    /// This assumes that the metadata is available in the repository
    /// This can be checked with the ArtifactInfo
    async fn get_pep658_metadata<'a>(
        &self,
        artifact_info: &'a ArtifactInfo,
    ) -> miette::Result<(&'a ArtifactInfo, WheelCoreMetadata)> {
        // Check if the artifact is the same type as the info.
        WheelFilename::try_as(&artifact_info.filename)
            .expect("the specified artifact does not refer to type requested to read");

        // Turn into PEP658 compliant URL
        let mut url = artifact_info.url.clone();
        url.set_path(&url.path().replace(".whl", ".whl.metadata"));

        let mut bytes = Vec::new();
        self.http
            .request(url, Method::GET, HeaderMap::default(), CacheMode::NoStore)
            .await?
            .into_body()
            .read_to_end(&mut bytes)
            .await
            .into_diagnostic()?;

        let metadata = WheelCoreMetadata::try_from(bytes.as_slice()).into_diagnostic()?;
        self.put_metadata_in_cache(artifact_info, &bytes).await?;
        Ok((artifact_info, metadata))
    }

    /// Get all package names in the index.
    pub async fn get_package_names(&self) -> miette::Result<Vec<String>> {
        let index_url = self.index_urls.first();
        if let Some(url) = index_url {
            let response = self
                .http
                .request(
                    url.clone(),
                    Method::GET,
                    HeaderMap::default(),
                    CacheMode::Default,
                )
                .await?;

            let mut bytes = response.into_body().into_local().await.into_diagnostic()?;
            let mut source = String::new();
            bytes.read_to_string(&mut source).into_diagnostic()?;
            parse_package_names_html(&source)
        } else {
            Ok(vec![])
        }
    }

    /// Opens the specified artifact info. Depending on the specified `cache_mode`, downloads the
    /// artifact data from the remote location if the information is not already cached.
    async fn get_artifact_with_cache<A: Artifact>(
        &self,
        artifact_info: &ArtifactInfo,
        cache_mode: CacheMode,
    ) -> miette::Result<A> {
        // Check if the artifact is the same type as the info.
        let name = A::Name::try_as(&artifact_info.filename).unwrap_or_else(|| {
            panic!(
                "the specified artifact '{}' does not refer to type requested to read",
                artifact_info.filename
            )
        });

        // Get the contents of the artifact
        let artifact_bytes = self
            .http
            .request(
                artifact_info.url.clone(),
                Method::GET,
                HeaderMap::default(),
                cache_mode,
            )
            .await?;

        // Turn the response into a seekable response.
        let bytes = artifact_bytes
            .into_body()
            .into_local()
            .await
            .into_diagnostic()?;
        A::new(name.clone(), bytes)
    }

    /// Opens the specified artifact info. Downloads the artifact data from the remote location if
    /// the information is not already cached.
    #[async_recursion]
    pub async fn get_wheel<'db, 'i>(
        &self,
        artifact_info: &ArtifactInfo,
        builder: Option<&'async_recursion WheelBuilder<'db, 'i>>,
    ) -> miette::Result<Wheel> {
        // Try to build the wheel for this SDist if possible
        if artifact_info.is::<SDist>() {
            if let Some(builder) = builder {
                let sdist = self
                    .get_artifact_with_cache::<SDist>(artifact_info, CacheMode::Default)
                    .await?;

                return builder.build_wheel(&sdist).await.into_diagnostic();
            } else {
                miette::bail!("cannot build wheel without a wheel builder");
            }
        }

        // Otherwise just retrieve the wheel
        self.get_artifact_with_cache::<Wheel>(artifact_info, CacheMode::Default)
            .await
    }
}

async fn fetch_simple_api(http: &Http, url: Url) -> miette::Result<Option<ProjectInfo>> {
    let mut headers = HeaderMap::new();
    headers.insert(CACHE_CONTROL, HeaderValue::from_static("max-age=0"));

    let response = http
        .request(url, Method::GET, headers, CacheMode::Default)
        .await?;

    // If the resource could not be found we simply return.
    if response.status() == StatusCode::NOT_FOUND {
        return Ok(None);
    }

    let content_type = response
        .headers()
        .get(CONTENT_TYPE)
        .and_then(|h| h.to_str().ok())
        .unwrap_or("text/html")
        .to_owned();

    let url = response.extensions().get::<Url>().unwrap().to_owned();

    // Convert the information from html
    let mut bytes = Vec::new();
    response
        .into_body()
        .read_to_end(&mut bytes)
        .await
        .into_diagnostic()?;

    let content_type: mime::Mime = content_type.parse().into_diagnostic()?;
    match (
        content_type.type_().as_str(),
        content_type.subtype().as_str(),
    ) {
        ("text", "html") => {
            parse_project_info_html(&url, std::str::from_utf8(&bytes).into_diagnostic()?).map(Some)
        }
        _ => miette::bail!(
            "simple API page expected Content-Type: text/html, but got {}",
            &content_type
        ),
    }
}

#[cfg(test)]
mod test {
    use super::*;
    use crate::types::PackageName;
    use reqwest::Client;
    use tempfile::TempDir;

    #[tokio::test]
    async fn test_available_packages() {
        let cache_dir = TempDir::new().unwrap();
        let package_db = PackageDb::new(
            ClientWithMiddleware::from(Client::new()),
            &[Url::parse("https://pypi.org/simple/").unwrap()],
            cache_dir.path(),
        )
        .unwrap();

        // Get all the artifacts
        let artifacts = package_db
            .available_artifacts("scikit-learn".parse::<PackageName>().unwrap())
            .await
            .unwrap();

        // Get the first wheel artifact
        let artifact_info = artifacts
            .iter()
            .flat_map(|(_, artifacts)| artifacts.iter())
            .collect::<Vec<_>>();

        let (_artifact, _metadata) = package_db
            .get_metadata(&artifact_info, None)
            .await
            .unwrap()
            .unwrap();
    }

    #[tokio::test]
    async fn test_pep658() {
        let cache_dir = TempDir::new().unwrap();
        let package_db = PackageDb::new(
            ClientWithMiddleware::from(Client::new()),
            &[Url::parse("https://pypi.org/simple/").unwrap()],
            cache_dir.path(),
        )
        .unwrap();

        // Get all the artifacts
        let artifacts = package_db
            .available_artifacts("numpy".parse::<PackageName>().unwrap())
            .await
            .unwrap();

        // Get the artifact with dist-info attribute
        let artifact_info = artifacts
            .iter()
            .flat_map(|(_, artifacts)| artifacts.iter())
            // This signifies that a PEP658 metadata file is available
            .find(|a| a.dist_info_metadata.available)
            .unwrap();

        let (_artifact, _metadata) = package_db.get_pep658_metadata(artifact_info).await.unwrap();
    }
}

#[derive(Debug, Diagnostic)]
pub struct NotCached;

impl Display for NotCached {
    fn fmt(&self, f: &mut std::fmt::Formatter<'_>) -> std::fmt::Result {
        write!(f, "request not in cache, and cache_mode=OnlyIfCached")
    }
}

impl std::error::Error for NotCached {}<|MERGE_RESOLUTION|>--- conflicted
+++ resolved
@@ -1,3 +1,5 @@
+use super::git::git_src;
+use super::git::{GitRev, GitSource, GitUrl};
 use crate::artifacts::{SDist, STree, SourceArtifact, Wheel};
 use crate::index::file_store::FileStore;
 use crate::index::html::{parse_package_names_html, parse_project_info_html};
@@ -19,18 +21,12 @@
 use http::{header::CONTENT_TYPE, HeaderMap, HeaderValue, Method};
 use indexmap::IndexMap;
 use miette::{self, Diagnostic, IntoDiagnostic};
-<<<<<<< HEAD
 use parking_lot::Mutex;
-use rattler_build::recipe::parser::{GitRev, GitSource, GitUrl};
-use rattler_build::source::git_source::git_src;
 use rattler_digest::{compute_bytes_digest, parse_digest_from_hex, Sha256};
-use reqwest::{header::CACHE_CONTROL, Client, StatusCode};
+use reqwest::{header::CACHE_CONTROL, StatusCode};
+use reqwest_middleware::ClientWithMiddleware;
 use std::ffi::OsStr;
 use std::fs;
-=======
-use reqwest::{header::CACHE_CONTROL, StatusCode};
-use reqwest_middleware::ClientWithMiddleware;
->>>>>>> b381c14c
 use std::path::PathBuf;
 use std::str::FromStr;
 use std::{fmt::Display, io::Read, path::Path};
@@ -144,13 +140,18 @@
         let dummy_version =
             Version::from_str("0.0.0").expect("0.0.0 version should always be parseable");
 
-        let (data_bytes, metadata, artifact_name) = if path.is_file() && str_name.ends_with(".whl") {
-            let wheel = Wheel::from_path(path, &normalized_package_name).
-            map_err(|e| WheelBuildError::Error(format!("Could not build wheel: {}", e))).into_diagnostic()?;
-            
+        let (data_bytes, metadata, artifact_name) = if path.is_file() && str_name.ends_with(".whl")
+        {
+            let wheel = Wheel::from_path(path, &normalized_package_name)
+                .map_err(|e| WheelBuildError::Error(format!("Could not build wheel: {}", e)))
+                .into_diagnostic()?;
+
             let (data_bytes, metadata) = wheel.metadata()?;
-            (data_bytes, metadata, ArtifactName::Wheel(wheel.name().clone()), )
-
+            (
+                data_bytes,
+                metadata,
+                ArtifactName::Wheel(wheel.name().clone()),
+            )
         } else if path.is_file() {
             let distribution = PackageName::from(normalized_package_name.clone());
 
@@ -302,7 +303,6 @@
                 let sdist_hash = dummy_sdist.get_wheel_key().into_diagnostic()?;
 
                 if let Some(hash) = url_hash.clone() {
-                    
                     let right_hash = ArtifactHashes {
                         sha256: parse_digest_from_hex::<Sha256>(sdist_hash.to_string().as_str()),
                     };
