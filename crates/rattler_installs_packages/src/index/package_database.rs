use crate::artifacts::{SDist, STree, Wheel};
use crate::index::file_store::FileStore;

use crate::index::html::{parse_package_names_html, parse_project_info_html};
use crate::index::http::{CacheMode, Http, HttpRequestError};
use crate::index::package_sources::PackageSources;
use crate::resolve::PypiVersion;
use crate::types::{ArtifactInfo, ProjectInfo, STreeFilename, WheelCoreMetadata};

use crate::wheel_builder::{WheelBuilder, WheelCache};
use crate::{
    types::ArtifactFromBytes, types::InnerAsArtifactName, types::NormalizedPackageName,
    types::WheelFilename,
};
use async_http_range_reader::{AsyncHttpRangeReader, CheckSupportMethod};
use async_recursion::async_recursion;
use elsa::sync::FrozenMap;
use futures::{pin_mut, stream, StreamExt};
use http::{header::CONTENT_TYPE, HeaderMap, HeaderValue, Method};
use indexmap::IndexMap;
use itertools::Itertools;
use miette::{self, Diagnostic, IntoDiagnostic};

use reqwest::{header::CACHE_CONTROL, StatusCode};
use reqwest_middleware::ClientWithMiddleware;
use std::borrow::Borrow;

use std::path::PathBuf;

use std::sync::Arc;
use std::{fmt::Display, io::Read, path::Path};

use url::Url;

type VersionArtifacts = IndexMap<PypiVersion, Vec<Arc<ArtifactInfo>>>;

/// Cache of the available packages, artifacts and their metadata.
pub struct PackageDb {
    http: Http,

    sources: PackageSources,

    /// A file store that stores metadata by hashes
    metadata_cache: FileStore,

    /// A cache of package name to version to artifacts.
    artifacts: FrozenMap<NormalizedPackageName, Box<VersionArtifacts>>,

    /// Cache to locally built wheels
    local_wheel_cache: WheelCache,

    /// Reference to the cache directory for all caches
    cache_dir: PathBuf,
}

/// Type of request to get from the `available_artifacts` function.
pub enum ArtifactRequest<'wb> {
    /// Get the available artifacts from the index.
    FromIndex(NormalizedPackageName),
    /// Get the artifact from a direct URL.
    DirectUrl {
        /// The name of the package
        name: NormalizedPackageName,
        /// The URL of the artifact
        url: Url,
        /// The wheel builder to use to build the artifact if its an SDist or STree
        wheel_builder: &'wb WheelBuilder,
    },
}

pub(crate) struct DirectUrlArtifactResponse {
    pub(crate) artifact_info: Arc<ArtifactInfo>,
    pub(crate) artifact_versions: VersionArtifacts,
    pub(crate) metadata: (Vec<u8>, WheelCoreMetadata),
}

impl PackageDb {
    /// Constructs a new [`PackageDb`] that reads information from the specified URLs.
    pub fn new(
        package_sources: PackageSources,
        client: ClientWithMiddleware,
        cache_dir: &Path,
    ) -> miette::Result<Self> {
        let http = Http::new(
            client,
            FileStore::new(&cache_dir.join("http")).into_diagnostic()?,
        );

        let metadata_cache = FileStore::new(&cache_dir.join("metadata")).into_diagnostic()?;
        let local_wheel_cache = WheelCache::new(cache_dir.join("local_wheels"));

        Ok(Self {
            http,
            sources: package_sources,
            metadata_cache,
            artifacts: Default::default(),
            local_wheel_cache,
            cache_dir: cache_dir.to_owned(),
        })
    }

    /// Returns the cache directory
    pub fn cache_dir(&self) -> &Path {
        &self.cache_dir
    }

    /// Returns the local wheel cache
    pub fn local_wheel_cache(&self) -> &WheelCache {
        &self.local_wheel_cache
    }

    /// Downloads and caches information about available artifacts of a package from the index.
    pub async fn available_artifacts<'wb>(
        &self,
        request: ArtifactRequest<'wb>,
    ) -> miette::Result<&IndexMap<PypiVersion, Vec<Arc<ArtifactInfo>>>> {
<<<<<<< HEAD
        let p = p.into();
        if let Some(cached) = self.artifacts.get(&p) {
            Ok(cached)
        } else {
            // Start downloading the information for each url.
            let http = self.http.clone();
            let request_iter = stream::iter(
                self.index_urls
                    .iter()
                    .map(|url| url.join(&format!("{}/", p.as_str())).expect("invalid url"))
                    .collect_vec(),
            )
            .map(|url| fetch_simple_api(&http, url))
            .buffer_unordered(10)
            .filter_map(|result| async { result.transpose() });

            pin_mut!(request_iter);

            // Add all the incoming results to the set of results
            let mut result = VersionArtifacts::default();
            while let Some(response) = request_iter.next().await {
                for artifact in response?.files {
                    result
                        .entry(PypiVersion::Version {
                            version: artifact.filename.version().clone(),
                            package_allows_prerelease: artifact.filename.version().any_prerelease(),
                        })
                        .or_default()
                        .push(Arc::new(artifact));
=======
        match request {
            ArtifactRequest::FromIndex(p) => {
                if let Some(cached) = self.artifacts.get(&p) {
                    return Ok(cached);
                }
                // Start downloading the information for each url.
                let http = self.http.clone();
                let index_urls = self.sources.index_url(&p);

                let request_iter = stream::iter(&index_urls)
                    .map(|url| url.join(&format!("{}/", p.as_str())).expect("invalid url"))
                    .map(|url| fetch_simple_api(&http, url))
                    .buffer_unordered(10)
                    .filter_map(|result| async { result.transpose() });

                pin_mut!(request_iter);

                // Add all the incoming results to the set of results
                let mut result = VersionArtifacts::default();
                while let Some(response) = request_iter.next().await {
                    for artifact in response?.files {
                        result
                            .entry(PypiVersion::Version {
                                version: artifact.filename.version().clone(),
                                package_allows_prerelease: artifact
                                    .filename
                                    .version()
                                    .any_prerelease(),
                            })
                            .or_default()
                            .push(Arc::new(artifact));
                    }
>>>>>>> b047c9ec
                }

                // Sort the artifact infos by name, this is just to have a consistent order and make
                // the resolution output consistent.
                for artifact_infos in result.values_mut() {
                    artifact_infos.sort_by(|a, b| a.filename.cmp(&b.filename));
                }

                // Sort in descending order by version
                result.sort_unstable_by(|v1, _, v2, _| v2.cmp(v1));

                Ok(self.artifacts.insert(p.clone(), Box::new(result)))
            }
            ArtifactRequest::DirectUrl {
                name,
                url,
                wheel_builder,
            } => {
                self.get_artifact_by_direct_url(name, url, wheel_builder)
                    .await
            }
        }
    }

    /// Returns the metadata from a set of artifacts. This function assumes that metadata is
    /// consistent for all artifacts of a single version.
    pub async fn get_metadata<'a, A: Borrow<ArtifactInfo>>(
        &self,
        artifacts: &'a [A],
        wheel_builder: Option<&WheelBuilder>,
    ) -> miette::Result<Option<(&'a A, WheelCoreMetadata)>> {
        // Check if we already have information about any of the artifacts cached.
        // Return if we do
        for artifact_info in artifacts.iter() {
            if let Some(metadata_bytes) = self.metadata_from_cache(artifact_info.borrow()).await {
                return Ok(Some((
                    artifact_info,
                    WheelCoreMetadata::try_from(metadata_bytes.as_slice()).into_diagnostic()?,
                )));
            }
        }

        // Apparently we dont have any metadata cached yet.
        // Next up check if we have downloaded any artifacts but do not have the metadata stored yet
        // In this case we can just return it
        let result = self.metadata_for_cached_artifacts(artifacts).await?;
        if result.is_some() {
            return Ok(result);
        }

        // We have exhausted all options to read the metadata from the cache. We'll have to hit the
        // network to get to the information.
        // Let's try to get information for any wheels that we have
        // first
        let result = self.get_metadata_wheels(artifacts).await?;
        if result.is_some() {
            return Ok(result);
        }

        // No wheels found with metadata, try to get metadata from sdists
        // by building them or using the appropriate hooks
        if let Some(wheel_builder) = wheel_builder {
            let sdist = self.get_metadata_sdists(artifacts, wheel_builder).await?;
            if sdist.is_some() {
                return Ok(sdist);
            }

            let stree = self.get_metadata_stree(artifacts, wheel_builder).await?;
            if stree.is_some() {
                return Ok(stree);
            }
        }

        // Ok literally nothing seems to work, so we'll just return None
        Ok(None)
    }

    /// Opens the specified artifact info. Downloads the artifact data from the remote location if
    /// the information is not already cached.
    #[async_recursion]
    pub async fn get_wheel(
        &self,
        artifact_info: &ArtifactInfo,
        builder: Option<&'async_recursion WheelBuilder>,
    ) -> miette::Result<Wheel> {
        // TODO: add support for this currently there are not saved
        if artifact_info.is::<STree>() {
            miette::bail!("STree artifacts are not supported");
        }

        // Try to build the wheel for this SDist if possible
        if artifact_info.is::<SDist>() {
            if let Some(builder) = builder {
                let sdist = self
                    .get_cached_artifact::<SDist>(artifact_info, CacheMode::Default)
                    .await?;

                return builder.build_wheel(&sdist).await.into_diagnostic();
            } else {
                miette::bail!("cannot build wheel without a wheel builder");
            }
        }

        // Otherwise just retrieve the wheel
        self.get_cached_artifact::<Wheel>(artifact_info, CacheMode::Default)
            .await
    }

    /// Get artifact directly from file, vcs, or url
    async fn get_artifact_by_direct_url<P: Into<NormalizedPackageName>>(
        &self,
        p: P,
        url: Url,
        wheel_builder: &WheelBuilder,
    ) -> miette::Result<&IndexMap<PypiVersion, Vec<Arc<ArtifactInfo>>>> {
        let p = p.into();

        if let Some(cached) = self.artifacts.get(&p) {
            return Ok(cached);
        }

        let response = super::direct_url::fetch_artifact_and_metadata_by_direct_url(
            &self.http,
            p.clone(),
            url,
            wheel_builder,
        )
        .await?;

        self.put_metadata_in_cache(&response.artifact_info, &response.metadata.0)
            .await?;

        Ok(self
            .artifacts
            .insert(p, Box::new(response.artifact_versions)))
    }

    /// Reads the metadata for the given artifact from the cache or return `None` if the metadata
    /// could not be found in the cache.
    async fn metadata_from_cache(&self, ai: &ArtifactInfo) -> Option<Vec<u8>> {
        let mut data = self.metadata_cache.get(&ai.hashes.as_ref()?).await?;
        let mut bytes = Vec::new();
        data.read_to_end(&mut bytes).ok()?;
        Some(bytes)
    }

    /// Writes the metadata for the given artifact into the cache. If the metadata already exists
    /// its not overwritten.
    async fn put_metadata_in_cache(&self, ai: &ArtifactInfo, blob: &[u8]) -> miette::Result<()> {
        if let Some(hash) = &ai.hashes {
            self.metadata_cache
                .get_or_set(&hash, |w| w.write_all(blob))
                .await
                .into_diagnostic()?;
        }
        Ok(())
    }

    /// Check if we already have one of the artifacts cached. Only do this if we have more than
    /// one artifact because otherwise, we'll do a request anyway if we dont have the file
    /// cached.
    async fn metadata_for_cached_artifacts<'a, A: Borrow<ArtifactInfo>>(
        &self,
        artifacts: &'a [A],
    ) -> miette::Result<Option<(&'a A, WheelCoreMetadata)>> {
        for artifact_info in artifacts.iter() {
            let artifact_info_ref = artifact_info.borrow();
            if artifact_info_ref.is::<Wheel>() {
                let result = self
                    .get_cached_artifact::<Wheel>(artifact_info_ref, CacheMode::OnlyIfCached)
                    .await;
                match result {
                    Ok(artifact) => {
                        // Apparently the artifact has been downloaded, but its metadata has not been
                        // cached yet. Lets store it there.
                        let metadata = artifact.metadata();
                        match metadata {
                            Ok((blob, metadata)) => {
                                self.put_metadata_in_cache(artifact_info_ref, &blob).await?;
                                return Ok(Some((artifact_info, metadata)));
                            }
                            Err(err) => {
                                tracing::warn!(
                                    "Error reading metadata from artifact '{}' skipping ({:?})",
                                    artifact_info_ref.filename,
                                    err
                                );
                                continue;
                            }
                        }
                    }
                    Err(err) => match err.downcast_ref::<HttpRequestError>() {
                        Some(HttpRequestError::NotCached(_)) => continue,
                        _ => return Err(err),
                    },
                }
            }
            // We know that it is an sdist
            else if artifact_info_ref.is::<SDist>() {
                let result = self
                    .get_cached_artifact::<SDist>(artifact_info_ref, CacheMode::OnlyIfCached)
                    .await;

                match result {
                    Ok(sdist) => {
                        // Save the pep643 metadata in the cache if it is available
                        let metadata = sdist.pep643_metadata().into_diagnostic()?;
                        if let Some((bytes, _)) = metadata {
                            self.put_metadata_in_cache(artifact_info_ref, &bytes)
                                .await?;
                        }
                    }
                    Err(err) => match err.downcast_ref::<HttpRequestError>() {
                        Some(HttpRequestError::NotCached(_)) => continue,
                        _ => return Err(err),
                    },
                }
            }
        }
        Ok(None)
    }

    async fn get_metadata_wheels<'a, A: Borrow<ArtifactInfo>>(
        &self,
        artifacts: &'a [A],
    ) -> miette::Result<Option<(&'a A, WheelCoreMetadata)>> {
        let wheels = artifacts
            .iter()
            .filter(|artifact_info| (*artifact_info).borrow().is::<Wheel>());

        // Get the information from the first artifact. We assume the metadata is consistent across
        // all matching artifacts
        for artifact_info in wheels {
            let ai = artifact_info.borrow();

            // Retrieve the metadata instead of the entire wheel
            // If the dist-info is available separately, we can use that instead
            if ai.dist_info_metadata.available {
                return Ok(Some(self.get_pep658_metadata(artifact_info).await?));
            }

            // Try to load the data by sparsely reading the artifact (if supported)
            if let Some(metadata) = self.get_lazy_metadata_wheel(ai).await? {
                return Ok(Some((artifact_info, metadata)));
            }

            // Otherwise download the entire artifact
            let artifact = self
                .get_cached_artifact::<Wheel>(ai, CacheMode::Default)
                .await?;
            let metadata = artifact.metadata();
            match metadata {
                Ok((blob, metadata)) => {
                    self.put_metadata_in_cache(ai, &blob).await?;
                    return Ok(Some((artifact_info, metadata)));
                }
                Err(err) => {
                    tracing::warn!(
                        "Error reading metadata from artifact '{}' skipping ({:?})",
                        ai.filename,
                        err
                    );
                    continue;
                }
            }
        }
        Ok(None)
    }

    async fn get_metadata_sdists<'a, A: Borrow<ArtifactInfo>>(
        &self,
        artifacts: &'a [A],
        wheel_builder: &WheelBuilder,
    ) -> miette::Result<Option<(&'a A, WheelCoreMetadata)>> {
        let sdists = artifacts
            .iter()
            .filter(|artifact_info| (*artifact_info).borrow().is::<SDist>());

        // Keep track of errors
        // only print these if we have not been able to find any metadata
        let mut errors = Vec::new();
        for ai in sdists {
            let artifact_info = ai.borrow();
            let artifact = self
                .get_cached_artifact::<SDist>(artifact_info, CacheMode::Default)
                .await?;
            let metadata = wheel_builder.get_sdist_metadata(&artifact).await;
            match metadata {
                Ok((blob, metadata)) => {
                    self.put_metadata_in_cache(artifact_info, &blob).await?;
                    return Ok(Some((ai, metadata)));
                }
                Err(err) => {
                    errors.push(format!(
                        "error while processing source distribution '{}': \n {}",
                        artifact_info.filename, err
                    ));
                    continue;
                }
            }
        }

        // Check if errors is empty and if not return an error
        if !errors.is_empty() {
            miette::bail!("{}", errors.join("\n"));
        }

        Ok(None)
    }

    async fn get_metadata_stree<'a, A: Borrow<ArtifactInfo>>(
        &self,
        artifacts: &'a [A],
        wheel_builder: &WheelBuilder,
    ) -> miette::Result<Option<(&'a A, WheelCoreMetadata)>> {
        let stree = artifacts
            .iter()
            .filter(|artifact_info| (*artifact_info).borrow().is::<STree>());

        // Keep track of errors
        // only print these if we have not been able to find any metadata
        let mut errors = Vec::new();
        for ai in stree {
            let artifact_info: &ArtifactInfo = ai.borrow();
            let stree_name = artifact_info
                .filename
                .as_inner::<STreeFilename>()
                .unwrap_or_else(|| {
                    panic!(
                        "the specified artifact '{}' does not refer to type requested to read",
                        artifact_info.filename
                    )
                });
            let response = super::direct_url::fetch_artifact_and_metadata_by_direct_url(
                &self.http,
                stree_name.distribution.clone(),
                artifact_info.url.clone(),
                wheel_builder,
            )
            .await;

            match response {
                Ok(direct_response) => {
                    let metadata_and_bytes = direct_response.metadata;
                    self.put_metadata_in_cache(artifact_info, &metadata_and_bytes.0)
                        .await?;
                    return Ok(Some((ai, metadata_and_bytes.1)));
                }
                Err(err) => {
                    errors.push(format!(
                        "error while processing source tree '{}': \n {}",
                        artifact_info.filename, err
                    ));
                    continue;
                }
            }
        }

        if !errors.is_empty() {
            miette::bail!("{}", errors.join("\n"));
        }

        Ok(None)
    }

    async fn get_lazy_metadata_wheel(
        &self,
        artifact_info: &ArtifactInfo,
    ) -> miette::Result<Option<WheelCoreMetadata>> {
        tracing::info!(url=%artifact_info.url, "lazy reading artifact");

        // Check if the artifact is the same type as the info.
        let name = WheelFilename::try_as(&artifact_info.filename)
            .expect("the specified artifact does not refer to type requested to read");

        if let Ok((mut reader, _)) = AsyncHttpRangeReader::new(
            self.http.client.clone(),
            artifact_info.url.clone(),
            CheckSupportMethod::Head,
        )
        .await
        {
            match Wheel::read_metadata_bytes(name, &mut reader).await {
                Ok((blob, metadata)) => {
                    self.put_metadata_in_cache(artifact_info, &blob).await?;
                    return Ok(Some(metadata));
                }
                Err(err) => {
                    tracing::warn!("failed to sparsely read wheel file: {err}, falling back to downloading the whole file");
                }
            }
        }

        Ok(None)
    }

    /// Retrieve the PEP658 metadata for the given artifact.
    /// This assumes that the metadata is available in the repository
    /// This can be checked with the ArtifactInfo
    async fn get_pep658_metadata<'a, A: Borrow<ArtifactInfo>>(
        &self,
        artifact_info: &'a A,
    ) -> miette::Result<(&'a A, WheelCoreMetadata)> {
        let ai = artifact_info.borrow();

        // Check if the artifact is the same type as the info.
        WheelFilename::try_as(&ai.filename)
            .expect("the specified artifact does not refer to type requested to read");

        // Turn into PEP658 compliant URL
        let mut url = ai.url.clone();
        url.set_path(&url.path().replace(".whl", ".whl.metadata"));

        let mut bytes = Vec::new();
        self.http
            .request(url, Method::GET, HeaderMap::default(), CacheMode::NoStore)
            .await?
            .into_body()
            .read_to_end(&mut bytes)
            .await
            .into_diagnostic()?;

        let metadata = WheelCoreMetadata::try_from(bytes.as_slice()).into_diagnostic()?;
        self.put_metadata_in_cache(ai, &bytes).await?;
        Ok((artifact_info, metadata))
    }

    /// Get all package names in the index.
    pub async fn get_package_names(&self) -> miette::Result<Vec<String>> {
        let index_url = self.sources.default_index_url();
        let response = self
            .http
            .request(
                index_url,
                Method::GET,
                HeaderMap::default(),
                CacheMode::Default,
            )
            .await?;

        let mut bytes = response.into_body().into_local().await.into_diagnostic()?;
        let mut source = String::new();
        bytes.read_to_string(&mut source).into_diagnostic()?;
        parse_package_names_html(&source)
    }

    /// Opens the specified artifact info. Depending on the specified `cache_mode`, downloads the
    /// artifact data from the remote location if the information is not already cached.
    async fn get_cached_artifact<A: ArtifactFromBytes>(
        &self,
        artifact_info: &ArtifactInfo,
        cache_mode: CacheMode,
    ) -> miette::Result<A> {
        // Check if the artifact is the same type as the info.
        let name = artifact_info
            .filename
            .as_inner::<A::Name>()
            .unwrap_or_else(|| {
                panic!(
                    "the specified artifact '{}' does not refer to type requested to read",
                    artifact_info.filename
                )
            });

        // Get the contents of the artifact
        let artifact_bytes = self
            .http
            .request(
                artifact_info.url.clone(),
                Method::GET,
                HeaderMap::default(),
                cache_mode,
            )
            .await?;

        // Turn the response into a seekable response.
        let bytes = artifact_bytes
            .into_body()
            .into_local()
            .await
            .into_diagnostic()?;
        A::from_bytes(name.clone(), bytes)
    }
}

async fn fetch_simple_api(http: &Http, url: Url) -> miette::Result<Option<ProjectInfo>> {
    let mut headers = HeaderMap::new();
    headers.insert(CACHE_CONTROL, HeaderValue::from_static("max-age=0"));

    let response = http
        .request(url, Method::GET, headers, CacheMode::Default)
        .await?;

    // If the resource could not be found we simply return.
    if response.status() == StatusCode::NOT_FOUND {
        return Ok(None);
    }

    let content_type = response
        .headers()
        .get(CONTENT_TYPE)
        .and_then(|h| h.to_str().ok())
        .unwrap_or("text/html")
        .to_owned();

    let url = response.extensions().get::<Url>().unwrap().to_owned();

    // Convert the information from html
    let mut bytes = Vec::new();
    response
        .into_body()
        .read_to_end(&mut bytes)
        .await
        .into_diagnostic()?;

    let content_type: mime::Mime = content_type.parse().into_diagnostic()?;
    match (
        content_type.type_().as_str(),
        content_type.subtype().as_str(),
    ) {
        ("text", "html") => {
            parse_project_info_html(&url, std::str::from_utf8(&bytes).into_diagnostic()?).map(Some)
        }
        _ => miette::bail!(
            "simple API page expected Content-Type: text/html, but got {}",
            &content_type
        ),
    }
}

#[cfg(test)]
mod test {
    use super::*;
    use crate::types::PackageName;
    use reqwest::Client;
    use tempfile::TempDir;

    use crate::index::package_sources::PackageSourcesBuilder;
    use axum::response::{Html, IntoResponse};
    use axum::routing::get;
    use axum::Router;
    use insta::assert_debug_snapshot;
    use std::net::{SocketAddr, TcpListener};
    use tower_http::add_extension::AddExtensionLayer;

    async fn get_index(
        axum::Extension(served_package): axum::Extension<String>,
    ) -> impl IntoResponse {
        // Return the HTML response with the list of packages
        let package_list = format!(
            r#"
            <a href="/{served_package}">{served_package}</a>
        "#
        );

        let html = format!("<html><body>{}</body></html>", package_list);
        Html(html)
    }

    async fn get_package(
        axum::Extension(served_package): axum::Extension<String>,
        axum::extract::Path(requested_package): axum::extract::Path<String>,
    ) -> impl IntoResponse {
        if served_package == requested_package {
            let wheel_name = format!("{}-1.0-py3-none-any.whl", served_package);
            let link_list = format!(
                r#"
                <a href="/files/{wheel_name}">{wheel_name}</a>
            "#
            );

            let html = format!("<html><body>{}</body></html>", link_list);
            Html(html).into_response()
        } else {
            StatusCode::NOT_FOUND.into_response()
        }
    }

    async fn make_simple_server(
        package_name: &str,
    ) -> anyhow::Result<(Url, tokio::task::JoinHandle<()>)> {
        let listener = TcpListener::bind(SocketAddr::from(([127, 0, 0, 1], 0)))?;
        let address = listener.local_addr()?;

        let router = Router::new()
            .route("/simple", get(get_index))
            .route("/simple/:package/", get(get_package))
            .layer(AddExtensionLayer::new(package_name.to_string()));

        let listener = listener.try_into()?;
        let server = tokio::spawn(async move {
            axum::Server::from_tcp(listener)
                .unwrap()
                .serve(router.into_make_service())
                .await
                .unwrap()
        });

        let url = format!("http://{}/simple/", address).parse()?;
        Ok((url, server))
    }

    fn make_package_db() -> (TempDir, PackageDb) {
        let url = Url::parse("https://pypi.org/simple/").unwrap();

        let cache_dir = TempDir::new().unwrap();
        let package_db = PackageDb::new(
            url.into(),
            ClientWithMiddleware::from(Client::new()),
            cache_dir.path(),
        )
        .unwrap();

        (cache_dir, package_db)
    }

    #[tokio::test]
    async fn test_available_packages() {
        let (_cache_dir, package_db) = make_package_db();
        let name = "scikit-learn".parse::<PackageName>().unwrap();

        // Get all the artifacts
        let artifacts = package_db
            .available_artifacts(ArtifactRequest::FromIndex(name.into()))
            .await
            .unwrap();

        // Get the first wheel artifact
        let artifact_info = artifacts
            .iter()
            .flat_map(|(_, artifacts)| artifacts.iter().cloned())
            .collect::<Vec<_>>();

        let (_artifact, _metadata) = package_db
            .get_metadata(&artifact_info, None)
            .await
            .unwrap()
            .unwrap();
    }

    #[tokio::test]
    async fn test_index_mapping() -> anyhow::Result<()> {
        // just a random UUID
        let package_name = "c99d774d1a5a4a7fa2c2820bae6688e7".to_string();

        let (test_index, _server) = make_simple_server(&package_name).await?;
        let pypi_index = Url::parse("https://pypi.org/simple/")?;

        let index_alias = "test-index".to_string();

        let package_name = package_name.parse::<PackageName>()?;
        let normalized_name = NormalizedPackageName::from(package_name);

        let cache_dir = TempDir::new()?;
        let sources = PackageSourcesBuilder::new(pypi_index)
            .with_index(&index_alias, &test_index)
            // Exists in pypi but not in our index
            .with_override("pytest".parse()?, &index_alias)
            // Doesn't exist in pypi (hopefully), should exist in our index
            .with_override(normalized_name.clone(), &index_alias)
            .build()
            .unwrap();

        let package_db = PackageDb::new(
            sources,
            ClientWithMiddleware::from(Client::new()),
            cache_dir.path(),
        )
        .unwrap();

        let pytest_name = "pytest".parse::<PackageName>()?;
        let pytest_result = package_db
            .available_artifacts(ArtifactRequest::FromIndex(pytest_name.into()))
            .await;

        // Should fail because pytest is associated with test index
        assert!(pytest_result.is_err());
        match pytest_result
            .unwrap_err()
            .downcast_ref::<HttpRequestError>()
        {
            Some(HttpRequestError::HttpError(e)) if e.status() == Some(StatusCode::NOT_FOUND) => (),
            _ => panic!("unexpected error type"),
        };

        let test_package_result = package_db
            .available_artifacts(ArtifactRequest::FromIndex(normalized_name))
            .await
            .unwrap();

        assert_debug_snapshot!(test_package_result.keys(), @r###"
        [
            Version {
                version: Version {
                    epoch: 0,
                    release: [
                        1,
                        0,
                    ],
                    pre: None,
                    post: None,
                    dev: None,
                    local: None,
                },
                package_allows_prerelease: false,
            },
        ]
        "###);

        Ok(())
    }

    #[tokio::test]
    async fn test_pep658() {
        let (_cache_dir, package_db) = make_package_db();
        let name = "scikit-learn".parse::<PackageName>().unwrap();

        // Get all the artifacts
        let artifacts = package_db
            .available_artifacts(ArtifactRequest::FromIndex(name.into()))
            .await
            .unwrap();

        // Get the artifact with dist-info attribute
        let artifact_info = artifacts
            .iter()
            .flat_map(|(_, artifacts)| artifacts.iter())
            // This signifies that a PEP658 metadata file is available
            .find(|a| a.dist_info_metadata.available)
            .unwrap();

        let (_artifact, _metadata) = package_db.get_pep658_metadata(artifact_info).await.unwrap();
    }
}

#[derive(Debug, Diagnostic)]
pub struct NotCached;

impl Display for NotCached {
    fn fmt(&self, f: &mut std::fmt::Formatter<'_>) -> std::fmt::Result {
        write!(f, "request not in cache, and cache_mode=OnlyIfCached")
    }
}

impl std::error::Error for NotCached {}<|MERGE_RESOLUTION|>--- conflicted
+++ resolved
@@ -18,7 +18,6 @@
 use futures::{pin_mut, stream, StreamExt};
 use http::{header::CONTENT_TYPE, HeaderMap, HeaderValue, Method};
 use indexmap::IndexMap;
-use itertools::Itertools;
 use miette::{self, Diagnostic, IntoDiagnostic};
 
 use reqwest::{header::CACHE_CONTROL, StatusCode};
@@ -27,6 +26,8 @@
 
 use std::path::PathBuf;
 
+use itertools::Itertools;
+use std::ops::Deref;
 use std::sync::Arc;
 use std::{fmt::Display, io::Read, path::Path};
 
@@ -54,7 +55,7 @@
 }
 
 /// Type of request to get from the `available_artifacts` function.
-pub enum ArtifactRequest<'wb> {
+pub enum ArtifactRequest {
     /// Get the available artifacts from the index.
     FromIndex(NormalizedPackageName),
     /// Get the artifact from a direct URL.
@@ -64,7 +65,7 @@
         /// The URL of the artifact
         url: Url,
         /// The wheel builder to use to build the artifact if its an SDist or STree
-        wheel_builder: &'wb WheelBuilder,
+        wheel_builder: Arc<WheelBuilder>,
     },
 }
 
@@ -112,39 +113,8 @@
     /// Downloads and caches information about available artifacts of a package from the index.
     pub async fn available_artifacts<'wb>(
         &self,
-        request: ArtifactRequest<'wb>,
+        request: ArtifactRequest,
     ) -> miette::Result<&IndexMap<PypiVersion, Vec<Arc<ArtifactInfo>>>> {
-<<<<<<< HEAD
-        let p = p.into();
-        if let Some(cached) = self.artifacts.get(&p) {
-            Ok(cached)
-        } else {
-            // Start downloading the information for each url.
-            let http = self.http.clone();
-            let request_iter = stream::iter(
-                self.index_urls
-                    .iter()
-                    .map(|url| url.join(&format!("{}/", p.as_str())).expect("invalid url"))
-                    .collect_vec(),
-            )
-            .map(|url| fetch_simple_api(&http, url))
-            .buffer_unordered(10)
-            .filter_map(|result| async { result.transpose() });
-
-            pin_mut!(request_iter);
-
-            // Add all the incoming results to the set of results
-            let mut result = VersionArtifacts::default();
-            while let Some(response) = request_iter.next().await {
-                for artifact in response?.files {
-                    result
-                        .entry(PypiVersion::Version {
-                            version: artifact.filename.version().clone(),
-                            package_allows_prerelease: artifact.filename.version().any_prerelease(),
-                        })
-                        .or_default()
-                        .push(Arc::new(artifact));
-=======
         match request {
             ArtifactRequest::FromIndex(p) => {
                 if let Some(cached) = self.artifacts.get(&p) {
@@ -154,8 +124,11 @@
                 let http = self.http.clone();
                 let index_urls = self.sources.index_url(&p);
 
-                let request_iter = stream::iter(&index_urls)
+                let urls = index_urls
+                    .into_iter()
                     .map(|url| url.join(&format!("{}/", p.as_str())).expect("invalid url"))
+                    .collect_vec();
+                let request_iter = stream::iter(urls)
                     .map(|url| fetch_simple_api(&http, url))
                     .buffer_unordered(10)
                     .filter_map(|result| async { result.transpose() });
@@ -177,7 +150,6 @@
                             .or_default()
                             .push(Arc::new(artifact));
                     }
->>>>>>> b047c9ec
                 }
 
                 // Sort the artifact infos by name, this is just to have a consistent order and make
@@ -196,7 +168,7 @@
                 url,
                 wheel_builder,
             } => {
-                self.get_artifact_by_direct_url(name, url, wheel_builder)
+                self.get_artifact_by_direct_url(name, url, wheel_builder.deref())
                     .await
             }
         }
