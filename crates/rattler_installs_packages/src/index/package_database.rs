--- conflicted
+++ resolved
@@ -108,22 +108,16 @@
             pin_mut!(request_iter);
 
             // Add all the incoming results to the set of results
-            let mut result = IndexMap::default();
+            let mut result = VersionArtifacts::default();
             while let Some(response) = request_iter.next().await {
                 for artifact in response?.files {
                     result
-<<<<<<< HEAD
                         .entry(PypiVersion::Version {
                             version: artifact.filename.version().clone(),
                             package_allows_prerelease: artifact.filename.version().any_prerelease(),
                         })
                         .or_default()
-                        .push(artifact);
-=======
-                        .entry(artifact.filename.version().clone())
-                        .or_insert_with(Vec::new)
                         .push(Arc::new(artifact));
->>>>>>> fd843c6e
                 }
             }
 
