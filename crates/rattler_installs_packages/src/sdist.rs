use crate::core_metadata::{WheelCoreMetaDataError, WheelCoreMetadata};
use crate::utils::ReadAndSeek;
use crate::{Artifact, NormalizedPackageName, SDistFilename, SDistFormat};
use flate2::read::GzDecoder;
use miette::IntoDiagnostic;
use parking_lot::Mutex;
use serde::Serialize;
use std::ffi::OsStr;
<<<<<<< HEAD
use std::io::{ErrorKind, Read, Seek};
use std::path::{Path, PathBuf};
use std::str::FromStr;
=======
use std::io::Read;
use std::path::Path;
>>>>>>> c7d2aae2
use tar::Archive;

/// Represents a source distribution artifact.
pub struct SDist {
    /// Name of the source distribution
    name: SDistFilename,

    /// Source dist archive
    file: Mutex<Box<dyn ReadAndSeek + Send>>,
}

#[derive(Debug, Serialize)]
pub struct BuildSystem {
    backend_path: Vec<PathBuf>,
    build_backend: String,
}

#[derive(thiserror::Error, Debug)]
pub enum SDistError {
    #[error("IO error: {0}")]
    Io(#[from] std::io::Error),

    #[error("No PKG-INFO found in archive")]
    NoPkgInfoFound,

    #[error("No pyproject.toml found in archive")]
    NoPyProjectTomlFound,

    #[error("Could not parse pyproject.toml")]
    PyProjectTomlParseError(String),

    #[error("Could not parse metadata")]
    WheelCoreMetaDataError(#[from] WheelCoreMetaDataError),
}

impl SDist {
    /// Create this struct from a path
    #[allow(dead_code)]
    pub fn from_path(
        path: &Path,
        normalized_package_name: &NormalizedPackageName,
    ) -> miette::Result<Self> {
        let file_name = path
            .file_name()
            .and_then(OsStr::to_str)
            .ok_or_else(|| miette::miette!("path does not contain a filename"))?;
        let name =
            SDistFilename::from_filename(file_name, normalized_package_name).into_diagnostic()?;
        let bytes = std::fs::File::open(path).into_diagnostic()?;
        Self::new(name, Box::new(bytes))
    }

    /// Find entry in tar archive
    fn find_entry(&self, name: impl AsRef<str>) -> std::io::Result<Option<Vec<u8>>> {
        let mut lock = self.file.lock();
        let mut archive = generic_archive_reader(&mut lock, self.name.format)?;

        // Loop over entries
        for entry in archive.entries()? {
            let mut entry = entry?;

            // Find name in archive and return this
            if entry.path()?.ends_with(name.as_ref()) {
                let mut bytes = Vec::new();
                entry.read_to_end(&mut bytes)?;
                return Ok(Some(bytes));
            }
        }
        Ok(None)
    }

    /// Read .PKG-INFO from the archive
    pub fn read_package_info(&self) -> Result<(Vec<u8>, WheelCoreMetadata), SDistError> {
        if let Some(bytes) = self.find_entry("PKG-INFO")? {
            let metadata = WheelCoreMetadata::try_from(bytes.as_slice())?;

            Ok((bytes, metadata))
        } else {
            Err(SDistError::NoPkgInfoFound)
        }
    }

    /// Read the build system info from the pyproject.toml
    #[allow(dead_code)]
    pub fn read_build_info(&self) -> Result<pyproject_toml::BuildSystem, SDistError> {
        if let Some(bytes) = self.find_entry("pyproject.toml")? {
            let source = String::from_utf8(bytes).map_err(|e| {
                SDistError::PyProjectTomlParseError(format!(
                    "could not parse pyproject.toml (bad encoding): {}",
                    e
                ))
            })?;
            let project = pyproject_toml::PyProjectToml::new(&source).map_err(|e| {
                SDistError::PyProjectTomlParseError(format!(
                    "could not parse pyproject.toml (bad toml): {}",
                    e
                ))
            })?;
            Ok(project
                .build_system
                .ok_or_else(|| std::io::Error::new(ErrorKind::NotFound, "no build-system found"))?)
        } else {
            Err(SDistError::NoPyProjectTomlFound)
        }
    }

    /// Extract the contents of the sdist archive to the given directory
    pub fn extract_to(&self, work_dir: &Path) -> std::io::Result<()> {
        let mut lock = self.file.lock();
        let mut archive = generic_archive_reader(&mut lock, self.name.format)?;
        archive.unpack(work_dir)?;
        Ok(())
    }

    /// Checks if this artifact implements PEP 643
    /// and returns the metadata if it does
    pub fn pep643_metadata(&self) -> Option<(Vec<u8>, WheelCoreMetadata)> {
        // Assume we have a PKG-INFO
        let (bytes, metadata) = self.read_package_info().ok()?;
        if metadata.metadata_version.implements_pep643() {
            Some((bytes, metadata))
        } else {
            None
        }
    }
}

impl Artifact for SDist {
    type Name = SDistFilename;

    fn new(name: Self::Name, bytes: Box<dyn ReadAndSeek + Send>) -> miette::Result<Self> {
        Ok(Self {
            name,
            file: Mutex::new(bytes),
        })
    }

    fn name(&self) -> &Self::Name {
        &self.name
    }
}

enum RawAndGzReader<'a> {
    Raw(&'a mut Box<dyn ReadAndSeek + Send>),
    Gz(GzDecoder<&'a mut Box<dyn ReadAndSeek + Send>>),
}

impl<'a> Read for RawAndGzReader<'a> {
    fn read(&mut self, buf: &mut [u8]) -> std::io::Result<usize> {
        match self {
            Self::Raw(r) => r.read(buf),
            Self::Gz(r) => r.read(buf),
        }
    }
}

fn generic_archive_reader(
    file: &mut Box<dyn ReadAndSeek + Send>,
    format: SDistFormat,
) -> std::io::Result<Archive<RawAndGzReader>> {
    file.rewind()?;

    match format {
        SDistFormat::TarGz => {
            let bytes = GzDecoder::new(file);
            Ok(Archive::new(RawAndGzReader::Gz(bytes)))
        }
        SDistFormat::Tar => Ok(Archive::new(RawAndGzReader::Raw(file))),
        _ => Err(std::io::Error::new(
            ErrorKind::InvalidData,
            "sdist archive format currently unsupported (only tar and tar.gz are supported)",
        )),
    }
}

#[cfg(test)]
mod tests {
    use crate::sdist::SDist;
    use crate::{PackageDb, Pep508EnvMakers, ResolveOptions, WheelBuilder};
    use insta::{assert_debug_snapshot, assert_ron_snapshot};
    use std::path::Path;
<<<<<<< HEAD
    use tempfile::TempDir;

    fn get_package_db() -> (PackageDb, TempDir) {
        let tempdir = tempfile::tempdir().unwrap();
        (
            crate::PackageDb::new(
                Default::default(),
                &[url::Url::parse("https://pypi.org/simple/").unwrap()],
                tempdir.path(),
            )
            .unwrap(),
            tempdir,
        )
=======

    #[test]
    pub fn reject_rich_metadata() {
        // Read path
        let path =
            Path::new(env!("CARGO_MANIFEST_DIR")).join("../../test-data/sdists/rich-13.6.0.tar.gz");

        // Load sdist
        let sdist = SDist::from_path(&path, &"rich".parse().unwrap()).unwrap();

        // Rich has an old metadata version
        let metadata = sdist.pep643_metadata();
        assert!(metadata.is_none());
>>>>>>> c7d2aae2
    }

    #[tokio::test]
    pub async fn correct_metadata_fake_flask() {
        let path = Path::new(env!("CARGO_MANIFEST_DIR"))
            .join("../../test-data/sdists/fake-flask-3.0.0.tar.gz");

        let sdist = SDist::from_path(&path, &"fake-flask".parse().unwrap()).unwrap();
        // Should not fail as it is a valid PKG-INFO
        // and considered reliable
        let _package_db = get_package_db();
        sdist.pep643_metadata().unwrap();
    }

    #[test]
    pub fn read_rich_build_info() {
        // Read path
        let path =
            Path::new(env!("CARGO_MANIFEST_DIR")).join("../../test-data/sdists/rich-13.6.0.tar.gz");

        // Load sdist
        let sdist = super::SDist::from_path(&path, &"rich".parse().unwrap()).unwrap();

        let build_system = sdist.read_build_info().unwrap();

        assert_ron_snapshot!(build_system, @r###"
        BuildSystem(
          requires: [
            "poetry-core >=1.0.0",
          ],
          r#build-backend: Some("poetry.core.masonry.api"),
          r#backend-path: None,
        )
        "###);
    }

    #[tokio::test(flavor = "multi_thread")]
    pub async fn build_rich() {
        let path =
            Path::new(env!("CARGO_MANIFEST_DIR")).join("../../test-data/sdists/rich-13.6.0.tar.gz");

        let sdist = super::SDist::from_path(&path).unwrap();

        let package_db = get_package_db();
        let env_markers = Pep508EnvMakers::from_env().await.unwrap();
        let resolve_options = ResolveOptions::default();
        let wheel_builder = WheelBuilder::new(&package_db.0, &env_markers, None, &resolve_options);

        let result = wheel_builder.get_metadata(&sdist).await.unwrap();

        assert_debug_snapshot!(result.1);
    }
}<|MERGE_RESOLUTION|>--- conflicted
+++ resolved
@@ -6,14 +6,8 @@
 use parking_lot::Mutex;
 use serde::Serialize;
 use std::ffi::OsStr;
-<<<<<<< HEAD
 use std::io::{ErrorKind, Read, Seek};
 use std::path::{Path, PathBuf};
-use std::str::FromStr;
-=======
-use std::io::Read;
-use std::path::Path;
->>>>>>> c7d2aae2
 use tar::Archive;
 
 /// Represents a source distribution artifact.
@@ -195,7 +189,6 @@
     use crate::{PackageDb, Pep508EnvMakers, ResolveOptions, WheelBuilder};
     use insta::{assert_debug_snapshot, assert_ron_snapshot};
     use std::path::Path;
-<<<<<<< HEAD
     use tempfile::TempDir;
 
     fn get_package_db() -> (PackageDb, TempDir) {
@@ -209,21 +202,6 @@
             .unwrap(),
             tempdir,
         )
-=======
-
-    #[test]
-    pub fn reject_rich_metadata() {
-        // Read path
-        let path =
-            Path::new(env!("CARGO_MANIFEST_DIR")).join("../../test-data/sdists/rich-13.6.0.tar.gz");
-
-        // Load sdist
-        let sdist = SDist::from_path(&path, &"rich".parse().unwrap()).unwrap();
-
-        // Rich has an old metadata version
-        let metadata = sdist.pep643_metadata();
-        assert!(metadata.is_none());
->>>>>>> c7d2aae2
     }
 
     #[tokio::test]
@@ -265,7 +243,7 @@
         let path =
             Path::new(env!("CARGO_MANIFEST_DIR")).join("../../test-data/sdists/rich-13.6.0.tar.gz");
 
-        let sdist = super::SDist::from_path(&path).unwrap();
+        let sdist = super::SDist::from_path(&path, &"rich".parse().unwrap()).unwrap();
 
         let package_db = get_package_db();
         let env_markers = Pep508EnvMakers::from_env().await.unwrap();
