use super::{
    pypi_version_types::PypiPackageName,
    solve_options::{PreReleaseResolution, ResolveOptions, SDistResolution},
    PypiVersion, PypiVersionSet,
};
use crate::{
    artifacts::{SDist, Wheel},
    index::{ArtifactRequest, PackageDb},
    python_env::WheelTags,
    types::{
        ArtifactFromBytes, ArtifactInfo, ArtifactName, Extra, NormalizedPackageName, PackageName,
    },
    wheel_builder::WheelBuilder,
};
use elsa::FrozenMap;
use itertools::Itertools;
use miette::{Diagnostic, MietteDiagnostic};
use parking_lot::Mutex;
use pep440_rs::{Operator, VersionSpecifier, VersionSpecifiers};
use pep508_rs::{MarkerEnvironment, Requirement, VersionOrUrl};
use resolvo::{
    Candidates, Dependencies, DependencyProvider, KnownDependencies, NameId, Pool, SolvableId,
    SolverCache,
};
use std::{any::Any, borrow::Borrow, cmp::Ordering, rc::Rc, str::FromStr, sync::Arc};
use thiserror::Error;
use url::Url;

/// This is a [`DependencyProvider`] for PyPI packages
pub(crate) struct PypiDependencyProvider {
    pub pool: Rc<Pool<PypiVersionSet, PypiPackageName>>,
    pub cached_artifacts: FrozenMap<SolvableId, Vec<Arc<ArtifactInfo>>>,
    pub name_to_url: FrozenMap<NormalizedPackageName, String>,
    package_db: Arc<PackageDb>,
    wheel_builder: Arc<WheelBuilder>,
    markers: Arc<MarkerEnvironment>,
    compatible_tags: Option<Arc<WheelTags>>,

<<<<<<< HEAD
    pub cached_artifacts: FrozenMap<SolvableId, Vec<Arc<ArtifactInfo>>>,

    pub name_to_url: FrozenMap<NormalizedPackageName, String>,
=======
    favored_packages: HashMap<NormalizedPackageName, PinnedPackage>,
    locked_packages: HashMap<NormalizedPackageName, PinnedPackage>,
>>>>>>> a6ab7428

    options: ResolveOptions,
    should_cancel_with_value: Mutex<Option<MetadataError>>,
}

impl PypiDependencyProvider {
    /// Creates a new PypiDependencyProvider
    /// for use with the [`resolvo`] crate
    pub fn new(
        pool: Pool<PypiVersionSet, PypiPackageName>,
        package_db: Arc<PackageDb>,
        markers: Arc<MarkerEnvironment>,
        compatible_tags: Option<Arc<WheelTags>>,
        name_to_url: FrozenMap<NormalizedPackageName, String>,
        wheel_builder: Arc<WheelBuilder>,
        options: ResolveOptions,
    ) -> miette::Result<Self> {
        Ok(Self {
            pool: Rc::new(pool),
            package_db,
            wheel_builder,
            markers,
            compatible_tags,
            cached_artifacts: Default::default(),
            name_to_url,
            options,
            should_cancel_with_value: Default::default(),
        })
    }

    fn filter_candidates<'a, A: Borrow<ArtifactInfo>>(
        &self,
        artifacts: &'a [A],
    ) -> Result<Vec<&'a A>, &'static str> {
        // Filter only artifacts we can work with
        if artifacts.is_empty() {
            // If there are no wheel artifacts, we're just gonna skip it
            return Err("there are no packages available");
        }

        let mut artifacts = artifacts.iter().collect::<Vec<_>>();
        // Filter yanked artifacts
        artifacts.retain(|a| !(*a).borrow().yanked.yanked);

        if artifacts.is_empty() {
            return Err("it is yanked");
        }

        // This should keep only the wheels
        let mut wheels = if self.options.sdist_resolution.allow_wheels() {
            let wheels = artifacts
                .iter()
                .copied()
                .filter(|a| (*a).borrow().is::<Wheel>())
                .collect::<Vec<_>>();

            if !self.options.sdist_resolution.allow_sdists() && wheels.is_empty() {
                return Err("there are no wheels available");
            }

            wheels
        } else {
            vec![]
        };

        // Extract sdists
        let mut sdists = if self.options.sdist_resolution.allow_sdists() {
            let mut sdists = artifacts
                .iter()
                .copied()
                .filter(|a| {
                    (*a).borrow().is::<SDist>() || (*a).borrow().filename.as_stree().is_some()
                })
                .collect::<Vec<_>>();

            if wheels.is_empty() && sdists.is_empty() {
                if self.options.sdist_resolution.allow_wheels() {
                    return Err("there are no wheels or sdists");
                } else {
                    return Err("there are no sdists");
                }
            }

            sdists.retain(|a| {
                let ai = (*a).borrow();
                ai.filename
                    .as_sdist()
                    .is_some_and(|f| f.format.is_supported())
                    || ai.filename.as_stree().is_some()
            });

            if wheels.is_empty() && sdists.is_empty() {
                return Err("none of the sdists formats are supported");
            }

            sdists
        } else {
            vec![]
        };

        // Filter based on compatibility
        if self.options.sdist_resolution.allow_wheels() {
            if let Some(compatible_tags) = &self.compatible_tags {
                wheels.retain(|artifact| match &(*artifact).borrow().filename {
                    ArtifactName::Wheel(wheel_name) => wheel_name
                        .all_tags_iter()
                        .any(|t| compatible_tags.is_compatible(&t)),
                    ArtifactName::SDist(_) => false,
                    ArtifactName::STree(_) => false,
                });

                // Sort the artifacts from most compatible to least compatible, this ensures that we
                // check the most compatible artifacts for dependencies first.
                // this only needs to be done for wheels
                wheels.sort_by_cached_key(|a| {
                    -(*a)
                        .borrow()
                        .filename
                        .as_wheel()
                        .expect("only wheels are considered")
                        .all_tags_iter()
                        .filter_map(|tag| compatible_tags.compatibility(&tag))
                        .max()
                        .unwrap_or(0)
                });
            }

            if !self.options.sdist_resolution.allow_sdists() && wheels.is_empty() {
                return Err(
                    "none of the artifacts are compatible with the Python interpreter or glibc version",
                );
            }

            if wheels.is_empty() && sdists.is_empty() {
                return Err("none of the artifacts are compatible with the Python interpreter or glibc version and there are no supported sdists");
            }
        }

        // Append these together
        wheels.append(&mut sdists);
        let artifacts = wheels;

        if artifacts.is_empty() {
            return Err("there are no supported artifacts");
        }

        Ok(artifacts)
    }

    fn solvable_has_artifact_type<S: ArtifactFromBytes>(&self, solvable_id: SolvableId) -> bool {
        self.cached_artifacts
            .get(&solvable_id)
            .unwrap_or(&[])
            .iter()
            .any(|a| a.is::<S>())
    }

    /// Acquires a lease to be able to spawn a task
    /// this is used to limit the amount of concurrent tasks
    async fn aquire_lease_to_run(&self) -> tokio::sync::OwnedSemaphorePermit {
        self.options
            .max_concurrent_tasks
            .clone()
            .acquire_owned()
            .await
            .expect("could not acquire semaphore")
    }
}

#[derive(Debug, Error, Diagnostic, Clone)]
pub(crate) enum MetadataError {
    #[error("Extraction of metadata in case of wheels or building in case of sdists returned no results for following artifacts:\n{0}")]
    NoMetadata(String),

    #[error("No metadata could be extracted for the following available artifacts:\n{artifacts}")]
    ExtractionFailure {
        artifacts: String,
        #[related]
        errors: Vec<MietteDiagnostic>,
    },
}

impl<'p> DependencyProvider<PypiVersionSet, PypiPackageName> for &'p PypiDependencyProvider {
    fn pool(&self) -> Rc<Pool<PypiVersionSet, PypiPackageName>> {
        self.pool.clone()
    }

    fn should_cancel_with_value(&self) -> Option<Box<dyn Any>> {
        // Supply the error message
        self.should_cancel_with_value
            .lock()
            .as_ref()
            .map(|s| Box::new(s.clone()) as Box<dyn Any>)
    }

    async fn sort_candidates(
        &self,
        _: &SolverCache<PypiVersionSet, PypiPackageName, Self>,
        solvables: &mut [SolvableId],
    ) {
        solvables.sort_by(|&a, &b| {
            // First sort the solvables based on the artifact types we have available for them and
            // whether some of them are preferred. If one artifact type is preferred over another
            // we sort those versions above the others even if the versions themselves are lower.
            if matches!(self.options.sdist_resolution, SDistResolution::PreferWheels) {
                let a_has_wheels = self.solvable_has_artifact_type::<Wheel>(a);
                let b_has_wheels = self.solvable_has_artifact_type::<Wheel>(b);
                match (a_has_wheels, b_has_wheels) {
                    (true, false) => return Ordering::Less,
                    (false, true) => return Ordering::Greater,
                    _ => {}
                }
            } else if matches!(self.options.sdist_resolution, SDistResolution::PreferSDists) {
                let a_has_sdists = self.solvable_has_artifact_type::<SDist>(a);
                let b_has_sdists = self.solvable_has_artifact_type::<SDist>(b);
                match (a_has_sdists, b_has_sdists) {
                    (true, false) => return Ordering::Less,
                    (false, true) => return Ordering::Greater,
                    _ => {}
                }
            }

            let solvable_a = self.pool.resolve_solvable(a);
            let solvable_b = self.pool.resolve_solvable(b);

            match (&solvable_a.inner(), &solvable_b.inner()) {
                // Sort Urls alphabetically
                // TODO: Do better
                (PypiVersion::Url(a), PypiVersion::Url(b)) => a.cmp(b),

                // Prefer Urls over versions
                (PypiVersion::Url(_), PypiVersion::Version { .. }) => Ordering::Greater,
                (PypiVersion::Version { .. }, PypiVersion::Url(_)) => Ordering::Less,

                // Sort versions from highest to lowest
                (
                    PypiVersion::Version { version: a, .. },
                    PypiVersion::Version { version: b, .. },
                ) => b.cmp(a),
            }
        })
    }

    async fn get_candidates(&self, name: NameId) -> Option<Candidates> {
        let package_name = self.pool.resolve_package_name(name);
        tracing::info!("collecting {}", package_name);

        // check if we have URL variant for this name
        let url_version = self.name_to_url.get(package_name.base());

        let request = if let Some(url) = url_version {
            ArtifactRequest::DirectUrl {
                name: package_name.base().clone(),
                url: Url::from_str(url).expect("cannot parse back url"),
                wheel_builder: self.wheel_builder.clone(),
            }
        } else {
            ArtifactRequest::FromIndex(package_name.base().clone())
        };

        let lease = self.aquire_lease_to_run().await;
        let result: Result<_, miette::Report> = tokio::spawn({
            let package_db = self.package_db.clone();
            async move {
                let result = package_db.available_artifacts(request).await?.clone();
                drop(lease);
                Ok(result)
            }
        })
        .await
        .expect("cancelled");

        let artifacts = match result {
            Ok(artifacts) => artifacts,
            Err(err) => {
                tracing::error!(
                    "failed to fetch artifacts of '{package_name}': {err:?}, skipping.."
                );
                return None;
            }
        };
        let mut candidates = Candidates::default();
        let locked_package = self.options.locked_packages.get(package_name.base());
        let favored_package = self.options.favored_packages.get(package_name.base());

        let should_package_allow_prerelease = match &self.options.pre_release_resolution {
            PreReleaseResolution::Disallow => false,
            PreReleaseResolution::AllowIfNoOtherVersionsOrEnabled { allow_names } => {
                if allow_names.contains(&package_name.base().to_string()) {
                    true
                } else {
                    // check if we _only_ have prereleases for this name (if yes, also allow them)
                    artifacts
                        .iter()
                        .all(|(version, _)| version.any_prerelease())
                }
            }
            PreReleaseResolution::Allow => true,
        };

        for (artifact_version, artifacts) in artifacts.iter() {
            // Skip this version if a locked or favored version exists for this version. It will be
            // added below.

            match artifact_version {
                PypiVersion::Url(url) => {
                    if locked_package.map(|p| &p.url) == Some(&Some(url.clone()))
                        || favored_package.map(|p| &p.url) == Some(&Some(url.clone()))
                    {
                        continue;
                    }
                }
                PypiVersion::Version { version, .. } => {
                    if locked_package.map(|p| &p.version) == Some(version)
                        || favored_package.map(|p| &p.version) == Some(version)
                    {
                        continue;
                    }
                }
            }

            // Add the solvable
            let internable_version = if let PypiVersion::Version { version, .. } = artifact_version
            {
                PypiVersion::Version {
                    version: version.to_owned(),
                    package_allows_prerelease: should_package_allow_prerelease,
                }
            } else {
                artifact_version.clone()
            };

            let solvable_id = self.pool.intern_solvable(name, internable_version);
            candidates.candidates.push(solvable_id);

            // Determine the candidates
            match self.filter_candidates(artifacts) {
                Ok(artifacts) => {
                    self.cached_artifacts
                        .insert(solvable_id, artifacts.into_iter().cloned().collect());
                }
                Err(reason) => {
                    candidates
                        .excluded
                        .push((solvable_id, self.pool.intern_string(reason)));
                }
            }
        }

        // Add a locked dependency
        if let Some(locked) = self.options.locked_packages.get(package_name.base()) {
            let version = if let Some(url) = &locked.url {
                PypiVersion::Url(url.clone())
            } else {
                PypiVersion::Version {
                    version: locked.version.clone(),
                    package_allows_prerelease: locked.version.any_prerelease(),
                }
            };
            let solvable_id = self.pool.intern_solvable(name, version);
            candidates.candidates.push(solvable_id);
            candidates.locked = Some(solvable_id);
            self.cached_artifacts
                .insert(solvable_id, locked.artifacts.clone());
        }

        // Add a favored dependency
        if let Some(favored) = self.options.favored_packages.get(package_name.base()) {
            let version = if let Some(url) = &favored.url {
                PypiVersion::Url(url.clone())
            } else {
                PypiVersion::Version {
                    version: favored.version.clone(),
                    package_allows_prerelease: favored.version.any_prerelease(),
                }
            };
            let solvable_id = self.pool.intern_solvable(name, version);
            candidates.candidates.push(solvable_id);
            candidates.favored = Some(solvable_id);
            self.cached_artifacts
                .insert(solvable_id, favored.artifacts.clone());
        }

        Some(candidates)
    }

    async fn get_dependencies(&self, solvable_id: SolvableId) -> Dependencies {
        let solvable = self.pool.resolve_solvable(solvable_id);
        let package_name = self.pool.resolve_package_name(solvable.name_id());
        let package_version = solvable.inner();

        tracing::info!(
            "obtaining dependency information from {}={}",
            package_name,
            package_version
        );

        let mut dependencies = KnownDependencies::default();

        // Add a dependency to the base dependency when we have an extra
        // So that we have a connection to the base package
        if let PypiPackageName::Extra(package_name, _) = package_name {
            let base_name_id = self
                .pool
                .lookup_package_name(&PypiPackageName::Base(package_name.clone()))
                .expect("base package not found while resolving extra");
            let specifiers = match package_version {
                PypiVersion::Version { version, .. } => {
                    VersionOrUrl::VersionSpecifier(VersionSpecifiers::from_iter([
                        VersionSpecifier::new(Operator::ExactEqual, version.clone(), false)
                            .expect("failed to construct equality version specifier"),
                    ]))
                }
                PypiVersion::Url(url_version) => VersionOrUrl::Url(url_version.clone()),
            };

            let version_set_id = self.pool.intern_version_set(
                base_name_id,
                PypiVersionSet::from_spec(Some(specifiers), &self.options.pre_release_resolution),
            );
            dependencies.requirements.push(version_set_id);
        }

        // Retrieve the artifacts that are applicable for this version
        let artifacts = self
            .cached_artifacts
            .get(&solvable_id)
            .expect("the artifacts must already have been cached");

        // If there are no artifacts we can have two cases
        if artifacts.is_empty() {
            // TODO: rework this so it makes more sense from an API perspective later, I think we should add the concept of installed_and_locked or something
            // It is locked the package data may be available externally
            // So it's fine if there are no artifacts, we can just assume this has been taken care of
            let locked_package = self.options.locked_packages.get(package_name.base());
            match package_version {
                PypiVersion::Url(url) => {
                    if locked_package.map(|p| &p.url) == Some(&Some(url.clone())) {
                        return Dependencies::Known(dependencies);
                    }
                }

                PypiVersion::Version { version, .. } => {
                    if locked_package.map(|p| &p.version) == Some(version) {
                        return Dependencies::Known(dependencies);
                    }
                }
            }

            // Otherwise, we do expect data, and it's not fine if there are no artifacts
            let error = self.pool.intern_string(format!(
                "there are no artifacts available for {}={}",
                package_name, package_version
            ));
            return Dependencies::Unknown(error);
        }

        let result: miette::Result<_> = tokio::spawn({
            let package_db = self.package_db.clone();
            let wheel_builder = self.wheel_builder.clone();
            let artifacts = artifacts.to_vec();
            let lease = self.aquire_lease_to_run().await;
            async move {
                if let Some((ai, metadata)) = package_db
                    .get_metadata(&artifacts, Some(wheel_builder))
                    .await?
                {
                    drop(lease);
                    Ok(Some((ai.clone(), metadata)))
                } else {
                    drop(lease);
                    Ok(None)
                }
            }
        })
        .await
        .expect("cancelled");

        let metadata = match result {
            // We have retrieved a value without error
            Ok(value) => {
                if let Some((_, metadata)) = value {
                    // Return the metadata
                    metadata
                } else {
                    let formatted_artifacts = artifacts
                        .iter()
                        .format_with("\n", |a, f| f(&format_args!("\t- {}", a.filename)))
                        .to_string();
                    // No results have been found with the methods we tried
                    *self.should_cancel_with_value.lock() =
                        Some(MetadataError::NoMetadata(formatted_artifacts));
                    return Dependencies::Unknown(self.pool.intern_string("".to_string()));
                }
            }
            // Errors have occurred during metadata extraction
            // This is almost always an sdist build failure
            Err(e) => {
                let formatted_artifacts = artifacts
                    .iter()
                    .format_with("\n", |a, f| f(&format_args!("\t- {}", a.filename)))
                    .to_string();
                *self.should_cancel_with_value.lock() = Some(MetadataError::ExtractionFailure {
                    artifacts: formatted_artifacts,
                    errors: vec![MietteDiagnostic::new(e.to_string()).with_help("Probably an error during processing of source distributions. Please check the error message above.")],
                });
                return Dependencies::Unknown(self.pool.intern_string("".to_string()));
            }
        };

        // Add constraints that restrict that the extra packages are set to the same version.
        if let PypiPackageName::Base(package_name) = package_name {
            // Add constraints on the extras of a package
            for extra in metadata.extras {
                let extra_name_id = self
                    .pool
                    .intern_package_name(PypiPackageName::Extra(package_name.clone(), extra));

                let specifiers = match package_version {
                    PypiVersion::Version { version, .. } => {
                        VersionOrUrl::VersionSpecifier(VersionSpecifiers::from_iter([
                            VersionSpecifier::new(Operator::ExactEqual, version.clone(), false)
                                .expect("failed to construct equality version specifier"),
                        ]))
                    }
                    PypiVersion::Url(url_version) => VersionOrUrl::Url(url_version.clone()),
                };
                let version_set_id = self.pool.intern_version_set(
                    extra_name_id,
                    PypiVersionSet::from_spec(
                        Some(specifiers),
                        &self.options.pre_release_resolution,
                    ),
                );
                dependencies.constrains.push(version_set_id);
            }
        }

        let extras = package_name
            .extra()
            .into_iter()
            .map(|e| e.as_str())
            .collect::<Vec<_>>();
        for requirement in metadata.requires_dist {
            // Evaluate environment markers
            if let Some(markers) = requirement.marker.as_ref() {
                if !markers.evaluate(&self.markers, &extras) {
                    continue;
                }
            }

            // Add the dependency to the pool
            let Requirement {
                name,
                version_or_url,
                extras,
                ..
            } = requirement;
            let name = PackageName::from_str(&name).expect("invalid package name");
            let dependency_name_id = self
                .pool
                .intern_package_name(PypiPackageName::Base(name.clone().into()));

            let version_set_id = self.pool.intern_version_set(
                dependency_name_id,
                PypiVersionSet::from_spec(
                    version_or_url.clone(),
                    &self.options.pre_release_resolution,
                ),
            );

            if let Some(VersionOrUrl::Url(url)) = version_or_url.clone() {
                self.name_to_url
                    .insert(name.clone().into(), url.clone().as_str().to_owned());
            }

            dependencies.requirements.push(version_set_id);

            // Add a unique package for each extra/optional dependency
            for extra in extras.into_iter().flatten() {
                let extra = Extra::from_str(&extra).expect("invalid extra name");
                let dependency_name_id = self
                    .pool
                    .intern_package_name(PypiPackageName::Extra(name.clone().into(), extra));
                let version_set_id = self.pool.intern_version_set(
                    dependency_name_id,
                    PypiVersionSet::from_spec(
                        version_or_url.clone(),
                        &self.options.pre_release_resolution,
                    ),
                );
                dependencies.requirements.push(version_set_id);
            }
        }

        Dependencies::Known(dependencies)
    }
}<|MERGE_RESOLUTION|>--- conflicted
+++ resolved
@@ -36,15 +36,6 @@
     markers: Arc<MarkerEnvironment>,
     compatible_tags: Option<Arc<WheelTags>>,
 
-<<<<<<< HEAD
-    pub cached_artifacts: FrozenMap<SolvableId, Vec<Arc<ArtifactInfo>>>,
-
-    pub name_to_url: FrozenMap<NormalizedPackageName, String>,
-=======
-    favored_packages: HashMap<NormalizedPackageName, PinnedPackage>,
-    locked_packages: HashMap<NormalizedPackageName, PinnedPackage>,
->>>>>>> a6ab7428
-
     options: ResolveOptions,
     should_cancel_with_value: Mutex<Option<MetadataError>>,
 }
