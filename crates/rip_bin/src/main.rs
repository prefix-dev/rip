--- conflicted
+++ resolved
@@ -227,11 +227,7 @@
             &env_markers,
             Some(&compatible_tags),
             &resolve_opts,
-<<<<<<< HEAD
-=======
-            package_db.cache_dir(),
             Default::default(),
->>>>>>> 2a27de19
         );
 
         for pinned_package in blueprint.into_iter().sorted_by(|a, b| a.name.cmp(&b.name)) {
